--- conflicted
+++ resolved
@@ -554,6 +554,10 @@
 
     println!("Submitted FT, NFT, and Hyperchain contracts!");
 
+    // Sleep to give the run loop time to listen to blocks,
+    //  and start mining L2 blocks
+    thread::sleep(Duration::from_secs(60));
+
     // The burnchain should have registered what the listener recorded.
     let burnchain = Burnchain::new(
         &config.get_burn_db_path(),
@@ -562,16 +566,11 @@
     )
     .unwrap();
     let (sortition_db, burndb) = burnchain.open_db(true).unwrap();
-<<<<<<< HEAD
-
-    wait_for_next_stacks_block(&sortition_db);
-    wait_for_next_stacks_block(&sortition_db);
-    wait_for_next_stacks_block(&sortition_db);
-
-=======
-    wait_for_next_stacks_block(&sortition_db);
-    wait_for_next_stacks_block(&sortition_db);
->>>>>>> 3a8cb11c
+
+    wait_for_next_stacks_block(&sortition_db);
+    wait_for_next_stacks_block(&sortition_db);
+    wait_for_next_stacks_block(&sortition_db);
+
     let tip = burndb
         .get_canonical_chain_tip()
         .expect("couldn't get chain tip");
@@ -729,7 +728,7 @@
             Value::UInt(1),
             Value::Principal(user_addr.into()),
             Value::none(),
-            Value::Principal(PrincipalData::Contract(ft_contract_id.clone())),
+            Value::Principal(PrincipalData::Contract(ft_contract_id)),
             Value::Principal(PrincipalData::Contract(hc_ft_contract_id.clone())),
         ],
     );
@@ -1351,10 +1350,6 @@
     // Deposit stx into hyperchains contract on L1
     submit_tx(&l1_rpc_origin, &l1_deposit_stx_tx);
 
-<<<<<<< HEAD
-    wait_for_next_stacks_block(&sortition_db);
-    wait_for_next_stacks_block(&sortition_db);
-=======
     // Wait to give the run loop time to mine a block
     wait_for_next_stacks_block(&sortition_db);
     wait_for_next_stacks_block(&sortition_db);
@@ -1477,7 +1472,6 @@
         let sib_tuple = Value::Tuple(TupleData::from_data(curr_sib_data).unwrap());
         stx_sib_data.push(sib_tuple);
     }
->>>>>>> 3a8cb11c
 
     let l1_withdraw_stx_tx = make_contract_call(
         &MOCKNET_PRIVATE_KEY_1,
