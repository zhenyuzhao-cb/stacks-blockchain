/*
 copyright: (c) 2013-2018 by Blockstack PBC, a public benefit corporation.

 This file is part of Blockstack.

 Blockstack is free software. You may redistribute or modify
 it under the terms of the GNU General Public License as published by
 the Free Software Foundation, either version 3 of the License or
 (at your option) any later version.

 Blockstack is distributed in the hope that it will be useful,
 but WITHOUT ANY WARRANTY, including without the implied warranty of
 MERCHANTABILITY or FITNESS FOR A PARTICULAR PURPOSE. See the
 GNU General Public License for more details.

 You should have received a copy of the GNU General Public License
 along with Blockstack. If not, see <http://www.gnu.org/licenses/>.
*/

use std::io::{Read, Write};

use chainstate::burn::operations::Error as op_error;
use chainstate::burn::ConsensusHash;
use chainstate::burn::Opcodes;

use chainstate::burn::operations::{
    LeaderBlockCommitOp,
    LeaderKeyRegisterOp,
    UserBurnSupportOp,
    BlockstackOperation,
    BlockstackOperationType,
};

use util::db::DBConn;
use util::db::DBTx;

use chainstate::burn::db::sortdb::{
    SortitionHandleTx
};
use chainstate::stacks::index::TrieHash;

use burnchains::BurnchainTransaction;
use burnchains::Txid;
use burnchains::Address;
use burnchains::PublicKey;
use burnchains::BurnchainHeaderHash;
use burnchains::BurnchainBlockHeader;
use burnchains::Burnchain;

use address::AddressHashMode;

use chainstate::stacks::StacksAddress;
use chainstate::stacks::StacksPublicKey;
use chainstate::stacks::StacksPrivateKey;
use chainstate::burn::BlockHeaderHash;

use net::StacksMessageCodec;
use net::codec::{write_next};
use net::Error as net_error;

use util::vrf::{VRF,VRFPublicKey,VRFPrivateKey};
use util::log;
use util::hash::DoubleSha256;

struct ParsedData {
    pub consensus_hash: ConsensusHash,
    pub public_key: VRFPublicKey,
    pub memo: Vec<u8>
}

impl LeaderKeyRegisterOp {
    #[cfg(test)]
    pub fn new(sender: &StacksAddress, public_key: &VRFPublicKey) -> LeaderKeyRegisterOp {
        LeaderKeyRegisterOp {
            public_key: public_key.clone(),
            memo: vec![],
            address: sender.clone(),

            // will be filled in
            consensus_hash: ConsensusHash([0u8; 20]),
            txid: Txid([0u8; 32]),
            vtxindex: 0,
            block_height: 0,
            burn_header_hash: BurnchainHeaderHash([0u8; 32]),
        }
    }

    #[cfg(test)]
    pub fn new_from_secrets(privks: &Vec<StacksPrivateKey>, num_sigs: u16, hash_mode: &AddressHashMode, prover_key: &VRFPrivateKey) -> Option<LeaderKeyRegisterOp> {
        let pubks = privks.iter().map(|ref pk| StacksPublicKey::from_private(pk)).collect();
        let addr = match StacksAddress::from_public_keys(hash_mode.to_version_testnet(), hash_mode, num_sigs as usize, &pubks) {
            Some(a) => {
                a
            },
            None => {
                return None;
            }
        };
        let prover_pubk = VRFPublicKey::from_private(prover_key);
        Some(LeaderKeyRegisterOp::new(&addr, &prover_pubk))
    }
    
    fn parse_data(data: &Vec<u8>) -> Option<ParsedData> {
        /*
            Wire format:

            0      2  3              23                       55                          80
            |------|--|---------------|-----------------------|---------------------------|
             magic  op consensus hash   proving public key               memo

            
             Note that `data` is missing the first 3 bytes -- the magic and op have been stripped
        */
        // memo can be empty, and magic + op are omitted 
        if data.len() < 52 {
            // too short to have a consensus hash and proving public key
            warn!("LEADER_KEY_REGISTER payload is malformed ({} bytes)", data.len());
            return None;
        }

        let consensus_hash = ConsensusHash::from_bytes(&data[0..20]).expect("FATAL: invalid byte slice for consensus hash");
        let pubkey = match VRFPublicKey::from_bytes(&data[20..52].to_vec()) {
            Some(pubk) => {
                pubk
            },
            None => {
                warn!("Invalid VRF public key");
                return None;
            }
        };

        let memo = &data[52..];

        Some(ParsedData {
            consensus_hash,
            public_key: pubkey,
            memo: memo.to_vec()
        })
    }

    fn parse_from_tx(block_height: u64, block_hash: &BurnchainHeaderHash, tx: &BurnchainTransaction) -> Result<LeaderKeyRegisterOp, op_error> {
        // can't be too careful...
        let inputs = tx.get_signers();
        let outputs = tx.get_recipients();

        if inputs.len() == 0 {
            test_debug!("Invalid tx: inputs: {}, outputs: {}", inputs.len(), outputs.len());
            return Err(op_error::InvalidInput);
        }

        if outputs.len() < 1 {
            test_debug!("Invalid tx: inputs: {}, outputs: {}", inputs.len(), outputs.len());
            return Err(op_error::InvalidInput);
        }

        if tx.opcode() != Opcodes::LeaderKeyRegister as u8 {
            test_debug!("Invalid tx: invalid opcode {}", tx.opcode());
            return Err(op_error::InvalidInput);
        }

        let data = match LeaderKeyRegisterOp::parse_data(&tx.data()) {
            Some(data) => {
                data
            },
            None => {
                test_debug!("Invalid tx data");
                return Err(op_error::ParseError);
            }
        };

        let address = outputs[0].address.clone();

        Ok(LeaderKeyRegisterOp {
            consensus_hash: data.consensus_hash,
            public_key: data.public_key,
            memo: data.memo,
            address: address,

            txid: tx.txid(),
            vtxindex: tx.vtxindex(),
            block_height: block_height,
            burn_header_hash: block_hash.clone(),
        })
    }
}

impl StacksMessageCodec for LeaderKeyRegisterOp {

    /*
        Wire format:

        0      2  3              23                       55                          80
        |------|--|---------------|-----------------------|---------------------------|
         magic  op consensus hash    proving public key               memo
    */
    fn consensus_serialize<W: Write>(&self, fd: &mut W) -> Result<(), net_error> {
        write_next(fd, &(Opcodes::LeaderKeyRegister as u8))?;
        write_next(fd, &self.consensus_hash)?;
        fd.write_all(&self.public_key.as_bytes()[..]).map_err(net_error::WriteError)?;    
        
        let memo = match self.memo.len() {
            l if l <= 25 => self.memo[0..].to_vec().clone(),
            _ => self.memo[0..25].to_vec().clone(),
        };
        fd.write_all(&memo).map_err(net_error::WriteError)?;
        Ok(())
    }

    fn consensus_deserialize<R: Read>(_fd: &mut R) -> Result<LeaderKeyRegisterOp, net_error> {
        // Op deserialized through burchain indexer
        unimplemented!();
    }
}

impl BlockstackOperation for LeaderKeyRegisterOp {
    fn from_tx(block_header: &BurnchainBlockHeader, tx: &BurnchainTransaction) -> Result<LeaderKeyRegisterOp, op_error> {
        LeaderKeyRegisterOp::parse_from_tx(block_header.block_height, &block_header.block_hash, tx)
    }
}

<<<<<<< HEAD
    fn check(&self, burnchain: &Burnchain, tx: &mut SortitionHandleTx) -> Result<(), op_error> {
=======
impl LeaderKeyRegisterOp {
    pub fn check(&self, burnchain: &Burnchain, tx: &SortitionHandleConn) -> Result<(), op_error> {
>>>>>>> 0fd5da30
        /////////////////////////////////////////////////////////////////
        // Keys must be unique -- no one can register the same key twice
        /////////////////////////////////////////////////////////////////

        // key selected here must never have been submitted on this fork before 
        let has_key_already = tx.has_VRF_public_key(&self.public_key)?;

        if has_key_already {
            warn!("Invalid leader key registration: public key {} previously used", &self.public_key.to_hex());
            return Err(op_error::LeaderKeyAlreadyRegistered);
        }

        /////////////////////////////////////////////////////////////////
        // Consensus hash must be recent and valid
        /////////////////////////////////////////////////////////////////

        let consensus_hash_recent = tx.is_fresh_consensus_hash(
            burnchain.consensus_hash_lifetime.into(), &self.consensus_hash)?;

        if !consensus_hash_recent {
            warn!("Invalid leader key registration: invalid consensus hash {}", &self.consensus_hash);
            return Err(op_error::LeaderKeyBadConsensusHash);
        }

        Ok(())
    }
}

#[cfg(test)]
pub mod tests {
    use super::*;
    use burnchains::bitcoin::address::BitcoinAddress;
    use burnchains::bitcoin::keys::BitcoinPublicKey;
    use burnchains::bitcoin::blocks::BitcoinBlockParser;
    use burnchains::bitcoin::BitcoinNetworkType;
    use burnchains::*;

    use deps::bitcoin::network::serialize::deserialize;
    use deps::bitcoin::blockdata::transaction::Transaction;

    use chainstate::burn::{ConsensusHash, OpsHash, SortitionHash, BlockSnapshot};
    
    use util::hash::{hex_bytes, to_hex};
    use util::log;
    use util::get_epoch_time_secs;
    use chainstate::burn::db::sortdb::*;

    use chainstate::burn::operations::{
        LeaderBlockCommitOp,
        LeaderKeyRegisterOp,
        UserBurnSupportOp,
        BlockstackOperation,
        BlockstackOperationType
    };

    pub struct OpFixture {
        pub txstr: String,
        pub opstr: String,
        pub result: Option<LeaderKeyRegisterOp>,
    }

    struct CheckFixture {
        op: LeaderKeyRegisterOp,
        res: Result<(), op_error>
    }

    fn make_tx(hex_str: &str) -> Result<Transaction, &'static str> {
        let tx_bin = hex_bytes(hex_str)
            .map_err(|_e| "failed to decode hex string")?;
        let tx = deserialize(&tx_bin.to_vec())
            .map_err(|_e| "failed to deserialize")?;
        Ok(tx)
    }

    pub fn get_test_fixtures(vtxindex: u32, block_height: u64, burn_header_hash: BurnchainHeaderHash) -> Vec<OpFixture> {
        vec![
            OpFixture {
                txstr: "01000000011111111111111111111111111111111111111111111111111111111111111111000000006a47304402203a176d95803e8d51e7884d38750322c4bfa55307a71291ef8db65191edd665f1022056f5d1720d1fde8d6a163c79f73f22f874ef9e186e98e5b60fa8ac64d298e77a012102d8015134d9db8178ac93acbc43170a2f20febba5087a5b0437058765ad5133d0000000000200000000000000003e6a3c69645e2222222222222222222222222222222222222222a366b51292bef4edd64063d9145c617fec373bceb0758e98cd72becd84d54c7a010203040539300000000000001976a9140be3e286a15ea85882761618e366586b5574100d88ac00000000".to_string(),
                opstr: "69645e2222222222222222222222222222222222222222a366b51292bef4edd64063d9145c617fec373bceb0758e98cd72becd84d54c7a0102030405".to_string(),
                result: Some(LeaderKeyRegisterOp {
                    consensus_hash: ConsensusHash::from_bytes(&hex_bytes("2222222222222222222222222222222222222222").unwrap()).unwrap(),
                    public_key: VRFPublicKey::from_bytes(&hex_bytes("a366b51292bef4edd64063d9145c617fec373bceb0758e98cd72becd84d54c7a").unwrap()).unwrap(),
                    memo: vec![01, 02, 03, 04, 05],
                    address: StacksAddress::from_bitcoin_address(&BitcoinAddress::from_scriptpubkey(BitcoinNetworkType::Testnet, &hex_bytes("76a9140be3e286a15ea85882761618e366586b5574100d88ac").unwrap()).unwrap()),

                    txid: Txid::from_bytes_be(&hex_bytes("1bfa831b5fc56c858198acb8e77e5863c1e9d8ac26d49ddb914e24d8d4083562").unwrap()).unwrap(),
                    vtxindex: vtxindex,
                    block_height: block_height,
                    burn_header_hash: burn_header_hash.clone(),
                })
            },
            OpFixture {
                txstr: "01000000011111111111111111111111111111111111111111111111111111111111111111000000006a473044022037d0b9d4e98eab190522acf5fb8ea8e89b6a4704e0ac6c1883d6ffa629b3edd30220202757d710ec0fb940d1715e02588bb2150110161a9ee08a83b750d961431a8e012102d8015134d9db8178ac93acbc43170a2f20febba5087a5b0437058765ad5133d000000000020000000000000000396a3769645e2222222222222222222222222222222222222222a366b51292bef4edd64063d9145c617fec373bceb0758e98cd72becd84d54c7a39300000000000001976a9140be3e286a15ea85882761618e366586b5574100d88ac00000000".to_string(),
                opstr: "69645e2222222222222222222222222222222222222222a366b51292bef4edd64063d9145c617fec373bceb0758e98cd72becd84d54c7a".to_string(),
                result: Some(LeaderKeyRegisterOp {
                    consensus_hash: ConsensusHash::from_bytes(&hex_bytes("2222222222222222222222222222222222222222").unwrap()).unwrap(),
                    public_key: VRFPublicKey::from_bytes(&hex_bytes("a366b51292bef4edd64063d9145c617fec373bceb0758e98cd72becd84d54c7a").unwrap()).unwrap(),
                    memo: vec![],
                    address: StacksAddress::from_bitcoin_address(&BitcoinAddress::from_scriptpubkey(BitcoinNetworkType::Testnet, &hex_bytes("76a9140be3e286a15ea85882761618e366586b5574100d88ac").unwrap()).unwrap()),

                    txid: Txid::from_bytes_be(&hex_bytes("2fbf8d5be32dce49790d203ba59acbb0929d5243413174ff5d26a5c6f23dea65").unwrap()).unwrap(),
                    vtxindex: vtxindex,
                    block_height: block_height,
                    burn_header_hash: burn_header_hash,
                })
            },
            OpFixture {
                // invalid VRF public key 
                txstr: "01000000011111111111111111111111111111111111111111111111111111111111111111000000006b483045022100ddbbaf029174a9bd1588fc0b34094e9f48fec9c89704eb12a3ee70dd5ca4142e02202eab7cbf985da23e890766331f7e0009268d1db75da8b583a953528e6a099499012102d8015134d9db8178ac93acbc43170a2f20febba5087a5b0437058765ad5133d0000000000200000000000000003e6a3c69645e2222222222222222222222222222222222222222a366b51292bef4edd64063d9145c617fec373bceb0758e98cd72becd84d54c7b010203040539300000000000001976a9140be3e286a15ea85882761618e366586b5574100d88ac00000000".to_string(),
                opstr: "".to_string(),
                result: None,
            },
            OpFixture {
                // too short
                txstr: "01000000011111111111111111111111111111111111111111111111111111111111111111000000006b483045022100b2680431ab771826f42b93f5238e518c6483af7026c25ddd6e970f26fec80473022050ab510ede8d7b50cea1a286d1e05fa2b2d62ffbb9983e4cade9899474d0f8b9012102d8015134d9db8178ac93acbc43170a2f20febba5087a5b0437058765ad5133d000000000020000000000000000386a3669645e22222222222222222222222222222222222222a366b51292bef4edd64063d9145c617fec373bceb0758e98cd72becd84d54c7a39300000000000001976a9140be3e286a15ea85882761618e366586b5574100d88ac00000000".to_string(),
                opstr: "".to_string(),
                result: None,
            },
            OpFixture {
                // not enough outputs
                txstr: "01000000011111111111111111111111111111111111111111111111111111111111111111000000006a473044022070c8ce3786cee46d283b8a02a9c6ba87ef693960a0200b4a85e1b4808ea7b23a02201c6926162fe8cf4d3bbc3fcea80baa8307543af69b5dbbad72aa659a3a87f08e012102d8015134d9db8178ac93acbc43170a2f20febba5087a5b0437058765ad5133d0000000000100000000000000003e6a3c69645e2222222222222222222222222222222222222222a366b51292bef4edd64063d9145c617fec373bceb0758e98cd72becd84d54c7a010203040500000000".to_string(),
                opstr: "".to_string(),
                result: None,
            },
            OpFixture {
                // wrong opcode
                txstr: "01000000011111111111111111111111111111111111111111111111111111111111111111000000006b483045022100a72df03441bdd08b8fd042f417e37e7ba7dc6212078835840f4cbd64f690533a0220385309a6096044828ec7889107a73da23b009157a752251ed68f8084834d4d44012102d8015134d9db8178ac93acbc43170a2f20febba5087a5b0437058765ad5133d0000000000200000000000000003e6a3c69645f2222222222222222222222222222222222222222a366b51292bef4edd64063d9145c617fec373bceb0758e98cd72becd84d54c7a010203040539300000000000001976a9140be3e286a15ea85882761618e366586b5574100d88ac00000000".to_string(),
                opstr: "".to_string(),
                result: None,
            }
        ]
    }

    #[test]
    fn test_parse() {
        let vtxindex = 1;
        let block_height = 694;
        let burn_header_hash = BurnchainHeaderHash::from_hex("0000000000000000000000000000000000000000000000000000000000000000").unwrap();

        let tx_fixtures = get_test_fixtures(vtxindex, block_height, burn_header_hash);

        let parser = BitcoinBlockParser::new(BitcoinNetworkType::Testnet, BLOCKSTACK_MAGIC_MAINNET);

        for tx_fixture in tx_fixtures {
            let tx = make_tx(&tx_fixture.txstr).unwrap();
            let header = match tx_fixture.result {
                Some(ref op) => {
                    BurnchainBlockHeader {
                        block_height: op.block_height,
                        block_hash: op.burn_header_hash.clone(),
                        parent_block_hash: op.burn_header_hash.clone(),
                        num_txs: 1,
                        timestamp: get_epoch_time_secs()
                    }
                },
                None => {
                    BurnchainBlockHeader {
                        block_height: 0,
                        block_hash: BurnchainHeaderHash([0u8; 32]),
                        parent_block_hash: BurnchainHeaderHash([0u8; 32]),
                        num_txs: 0,
                        timestamp: get_epoch_time_secs()
                    }
                }
            };
            let burnchain_tx = BurnchainTransaction::Bitcoin(parser.parse_tx(&tx, vtxindex as usize).unwrap());
            let op = LeaderKeyRegisterOp::from_tx(&header, &burnchain_tx);

            match (op, tx_fixture.result) {
                (Ok(parsed_tx), Some(result)) => {

                    let opstr = {
                        let mut buffer= vec![];
                        let mut magic_bytes = BLOCKSTACK_MAGIC_MAINNET.as_bytes().to_vec();
                        buffer.append(&mut magic_bytes);
                        parsed_tx.consensus_serialize(&mut buffer).expect("FATAL: invalid operation");
                        to_hex(&buffer)
                    };

                    assert_eq!(tx_fixture.opstr, opstr);
                    assert_eq!(parsed_tx, result);
                },
                (Err(_e), None) => {},
                (Ok(_parsed_tx), None) => {
                    test_debug!("Parsed a tx when we should not have: {}", tx_fixture.txstr);
                    assert!(false);
                },
                (Err(_e), Some(_result)) => {
                    test_debug!("Did not parse a tx when we should have: {}", tx_fixture.txstr);
                    assert!(false);
                }
            };
        }
    }

    #[test]
    fn test_check() {
        
        let first_block_height = 121;
        let first_burn_hash = BurnchainHeaderHash::from_hex("0000000000000000000000000000000000000000000000000000000000000123").unwrap();
        
        let block_122_hash = BurnchainHeaderHash::from_hex("0000000000000000000000000000000000000000000000000000000000000002").unwrap();
        let block_123_hash = BurnchainHeaderHash::from_hex("0000000000000000000000000000000000000000000000000000000000000003").unwrap();
        let block_124_hash = BurnchainHeaderHash::from_hex("0000000000000000000000000000000000000000000000000000000000000004").unwrap();
        let block_125_hash = BurnchainHeaderHash::from_hex("0000000000000000000000000000000000000000000000000000000000000006").unwrap();
        let block_126_hash = BurnchainHeaderHash::from_hex("0000000000000000000000000000000000000000000000000000000000000007").unwrap();
        let block_127_hash = BurnchainHeaderHash::from_hex("0000000000000000000000000000000000000000000000000000000000000008").unwrap();
        let block_128_hash = BurnchainHeaderHash::from_hex("0000000000000000000000000000000000000000000000000000000000000009").unwrap();
        let block_129_hash = BurnchainHeaderHash::from_hex("000000000000000000000000000000000000000000000000000000000000000a").unwrap();
        let block_130_hash = BurnchainHeaderHash::from_hex("000000000000000000000000000000000000000000000000000000000000000b").unwrap();
        let block_131_hash = BurnchainHeaderHash::from_hex("000000000000000000000000000000000000000000000000000000000000000c").unwrap();
        
        let block_header_hashes = [
            block_122_hash.clone(),
            block_123_hash.clone(),
            block_124_hash.clone(),
            block_125_hash.clone(),
            block_126_hash.clone(),
            block_127_hash.clone(),
            block_128_hash.clone(),
            block_129_hash.clone(),
            block_130_hash.clone(),
            block_131_hash.clone()
        ];

        let burnchain = Burnchain {
            pox_constants: PoxConstants::test_default(),
            peer_version: 0x012345678,
            network_id: 0x9abcdef0,
            chain_name: "bitcoin".to_string(),
            network_name: "testnet".to_string(),
            working_dir: "/nope".to_string(),
            consensus_hash_lifetime: 24,
            stable_confirmations: 7,
            first_block_height: first_block_height,
            first_block_hash: first_burn_hash.clone(),
        };
        
        let mut db = SortitionDB::connect_test(first_block_height, &first_burn_hash).unwrap();

        let leader_key_1 = LeaderKeyRegisterOp { 
            consensus_hash: ConsensusHash::from_bytes(&hex_bytes("0000000000000000000000000000000000000000").unwrap()).unwrap(),
            public_key: VRFPublicKey::from_bytes(&hex_bytes("a366b51292bef4edd64063d9145c617fec373bceb0758e98cd72becd84d54c7a").unwrap()).unwrap(),
            memo: vec![01, 02, 03, 04, 05],
            address: StacksAddress::from_bitcoin_address(&BitcoinAddress::from_scriptpubkey(BitcoinNetworkType::Testnet, &hex_bytes("76a9140be3e286a15ea85882761618e366586b5574100d88ac").unwrap()).unwrap()),

            txid: Txid::from_bytes_be(&hex_bytes("1bfa831b5fc56c858198acb8e77e5863c1e9d8ac26d49ddb914e24d8d4083562").unwrap()).unwrap(),
            vtxindex: 456,
            block_height: 123,
            burn_header_hash: block_123_hash.clone(),
        };
       
        let block_ops = vec![
            // 122
            vec![],
            // 123
            vec![
                BlockstackOperationType::LeaderKeyRegister(leader_key_1.clone())
            ],
            // 124
            vec![],
            // 125
            vec![],
            // 126
            vec![],
            // 127
            vec![],
            // 128
            vec![],
            // 129
            vec![],
            // 130
            vec![],
            // 131
            vec![],
        ];

        // populate consensus hashes
        let tip_root_index = {
            let mut prev_snapshot = SortitionDB::get_first_block_snapshot(db.conn()).unwrap();
            for i in 0..10 {
                let mut snapshot_row = BlockSnapshot {
                    pox_valid: true,
                    block_height: i + 1 + first_block_height,
                    burn_header_timestamp: get_epoch_time_secs(),
                    burn_header_hash: block_header_hashes[i as usize].clone(),
                    sortition_id: SortitionId(block_header_hashes[i as usize].0.clone()),
                    parent_burn_header_hash: prev_snapshot.burn_header_hash.clone(),
                    consensus_hash: ConsensusHash::from_bytes(&[0,0,0,0,0,0,0,0,0,0,0,0,0,0,0,0,0,0,0,(i+1) as u8]).unwrap(),
                    ops_hash: OpsHash::from_bytes(&[0,0,0,0,0,0,0,0,0,0,0,0,0,0,0,0,0,0,0,0,0,0,0,0,0,0,0,0,0,0,0,i as u8]).unwrap(),
                    total_burn: i,
                    sortition: true,
                    sortition_hash: SortitionHash::initial(),
                    winning_block_txid: Txid::from_hex("0000000000000000000000000000000000000000000000000000000000000000").unwrap(),
                    winning_stacks_block_hash: BlockHeaderHash::from_hex("0000000000000000000000000000000000000000000000000000000000000000").unwrap(),
                    index_root: TrieHash::from_empty_data(),
                    num_sortitions: i + 1,
                    stacks_block_accepted: false,
                    stacks_block_height: 0,
                    arrival_index: 0,
                    canonical_stacks_tip_height: 0,
                    canonical_stacks_tip_hash: BlockHeaderHash([0u8; 32]),
                    canonical_stacks_tip_consensus_hash: ConsensusHash([0u8; 20]),
                };
                let mut tx = SortitionHandleTx::begin(&mut db, &prev_snapshot.sortition_id).unwrap();

                let next_tip_root = tx.append_chain_tip_snapshot(&prev_snapshot, &snapshot_row, &block_ops[i as usize], None, None).unwrap();
                snapshot_row.index_root = next_tip_root;

                tx.commit().unwrap();
                prev_snapshot = snapshot_row;
            }
            prev_snapshot.index_root.clone()
        };

        let check_fixtures = vec![
            CheckFixture {
                // reject -- key already registered 
                op: LeaderKeyRegisterOp {
                    consensus_hash: ConsensusHash::from_bytes(&hex_bytes("0000000000000000000000000000000000000000").unwrap()).unwrap(),
                    public_key: VRFPublicKey::from_bytes(&hex_bytes("a366b51292bef4edd64063d9145c617fec373bceb0758e98cd72becd84d54c7a").unwrap()).unwrap(),
                    memo: vec![01, 02, 03, 04, 05],
                    address: StacksAddress::from_bitcoin_address(&BitcoinAddress::from_scriptpubkey(BitcoinNetworkType::Testnet, &hex_bytes("76a9140be3e286a15ea85882761618e366586b5574100d88ac").unwrap()).unwrap()),

                    txid: Txid::from_bytes_be(&hex_bytes("1bfa831b5fc56c858198acb8e77e5863c1e9d8ac26d49ddb914e24d8d4083562").unwrap()).unwrap(),
                    vtxindex: 455,
                    block_height: 123,
                    burn_header_hash: block_123_hash.clone(),
                },
                res: Err(op_error::LeaderKeyAlreadyRegistered),
            },
            CheckFixture {
                // reject -- invalid consensus hash
                op: LeaderKeyRegisterOp {
                    consensus_hash: ConsensusHash::from_bytes(&hex_bytes("1000000000000000000000000000000000000000").unwrap()).unwrap(),
                    public_key: VRFPublicKey::from_bytes(&hex_bytes("bb519494643f79f1dea0350e6fb9a1da88dfdb6137117fc2523824a8aa44fe1c").unwrap()).unwrap(),
                    memo: vec![01, 02, 03, 04, 05],
                    address: StacksAddress::from_bitcoin_address(&BitcoinAddress::from_scriptpubkey(BitcoinNetworkType::Testnet, &hex_bytes("76a9140be3e286a15ea85882761618e366586b5574100d88ac").unwrap()).unwrap()),

                    txid: Txid::from_bytes_be(&hex_bytes("1bfa831b5fc56c858198acb8e77e5863c1e9d8ac26d49ddb914e24d8d4083562").unwrap()).unwrap(),
                    vtxindex: 456,
                    block_height: 123,
                    burn_header_hash: block_123_hash.clone(),
                },
                res: Err(op_error::LeaderKeyBadConsensusHash),
            },
            CheckFixture {
                // accept 
                op: LeaderKeyRegisterOp {
                    consensus_hash: ConsensusHash::from_bytes(&hex_bytes("0000000000000000000000000000000000000000").unwrap()).unwrap(),
                    public_key: VRFPublicKey::from_bytes(&hex_bytes("bb519494643f79f1dea0350e6fb9a1da88dfdb6137117fc2523824a8aa44fe1c").unwrap()).unwrap(),
                    memo: vec![01, 02, 03, 04, 05],
                    address: StacksAddress::from_bitcoin_address(&BitcoinAddress::from_scriptpubkey(BitcoinNetworkType::Testnet, &hex_bytes("76a9140be3e286a15ea85882761618e366586b5574100d88ac").unwrap()).unwrap()),

                    txid: Txid::from_bytes_be(&hex_bytes("1bfa831b5fc56c858198acb8e77e5863c1e9d8ac26d49ddb914e24d8d4083562").unwrap()).unwrap(),
                    vtxindex: 456,
                    block_height: 123,
                    burn_header_hash: block_123_hash.clone(),
                },
                res: Ok(())
            }
        ];

        for fixture in check_fixtures {
            let header = BurnchainBlockHeader {
                block_height: fixture.op.block_height,
                block_hash: fixture.op.burn_header_hash.clone(),
                parent_block_hash: fixture.op.burn_header_hash.clone(),
                num_txs: 1,
                timestamp: get_epoch_time_secs()
            };
            let mut ic = SortitionHandleTx::begin(&mut db, &SortitionId::stubbed(&fixture.op.burn_header_hash)).unwrap();
            assert_eq!(format!("{:?}", &fixture.res), format!("{:?}", &fixture.op.check(&burnchain, &mut ic)));
        }
    }

    // TODO: make VRF keys expire
}
<|MERGE_RESOLUTION|>--- conflicted
+++ resolved
@@ -218,12 +218,8 @@
     }
 }
 
-<<<<<<< HEAD
-    fn check(&self, burnchain: &Burnchain, tx: &mut SortitionHandleTx) -> Result<(), op_error> {
-=======
 impl LeaderKeyRegisterOp {
-    pub fn check(&self, burnchain: &Burnchain, tx: &SortitionHandleConn) -> Result<(), op_error> {
->>>>>>> 0fd5da30
+    pub fn check(&self, burnchain: &Burnchain, tx: &mut SortitionHandleTx) -> Result<(), op_error> {
         /////////////////////////////////////////////////////////////////
         // Keys must be unique -- no one can register the same key twice
         /////////////////////////////////////////////////////////////////
