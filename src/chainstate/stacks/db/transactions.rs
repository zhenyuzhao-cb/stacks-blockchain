--- conflicted
+++ resolved
@@ -762,12 +762,8 @@
         ];
 
         let mut conn = chainstate.block_begin(&FIRST_BURNCHAIN_BLOCK_HASH, &FIRST_STACKS_BLOCK_HASH, &BurnchainHeaderHash([1u8; 32]), &BlockHeaderHash([1u8; 32]));
-<<<<<<< HEAD
         conn.connection().as_transaction(
             |tx| StacksChainState::account_credit(tx, &addr.to_account_principal(), 123));
-=======
-        StacksChainState::account_credit(&mut conn, &addr.to_account_principal(), 123);
->>>>>>> 2f233abd
 
         for (tx_stx_transfer, err_frag) in [tx_stx_transfer_same_receiver, tx_stx_transfer_wrong_network, tx_stx_transfer_wrong_chain_id, tx_stx_transfer_postconditions, tx_stx_transfer_wrong_nonce, tx_stx_transfer_wrong_nonce_sponsored].iter().zip(error_frags) {
             let mut signer = StacksTransactionSigner::new(&tx_stx_transfer);
@@ -1127,13 +1123,8 @@
 
         let account = StacksChainState::get_account(&mut conn, &addr.to_account_principal());
         assert_eq!(account.nonce, 0);
-<<<<<<< HEAD
         
         let _account_sponsor = StacksChainState::get_account(&mut conn, &addr_sponsor.to_account_principal());
-=======
-
-        let account_sponsor = StacksChainState::get_account(&mut conn, &addr_sponsor.to_account_principal());
->>>>>>> 2f233abd
         assert_eq!(account.nonce, 0);
 
         let (fee, _) = StacksChainState::process_transaction(&mut conn, &signed_tx).unwrap();
@@ -1873,15 +1864,9 @@
             let account_recv_publisher_after = StacksChainState::get_account(&mut conn, &recv_addr.to_account_principal());
             assert_eq!(account_recv_publisher_after.nonce, expected_recv_nonce);
         }
-<<<<<<< HEAD
         
         for (_i, tx_pass) in post_conditions_pass_nft.iter().enumerate() {
             let (_fee, _) = StacksChainState::process_transaction(&mut conn, &tx_pass).unwrap();
-=======
-
-        for (i, tx_pass) in post_conditions_pass_nft.iter().enumerate() {
-            let (fee, _) = StacksChainState::process_transaction(&mut conn, &tx_pass).unwrap();
->>>>>>> 2f233abd
             expected_nonce += 1;
 
             let expected_value = Value::buff_from(expected_next_name.to_be_bytes().to_vec()).unwrap();
@@ -2202,13 +2187,8 @@
             recv_nonce += 1;
         }
 
-<<<<<<< HEAD
         // never read: next_recv_name -= 3;    // reset
        
-=======
-        next_recv_name -= 3;    // reset
-
->>>>>>> 2f233abd
         // recv_addr sends 100 stackaroos and name back to addr_publisher, but forgets a non-fungible
         // post-condition.
         // assert recv_addr sent ==, <=, or >= 100 stackaroos
@@ -2277,15 +2257,9 @@
             let account_publisher_after = StacksChainState::get_account(&mut conn, &addr_publisher.to_account_principal());
             assert_eq!(account_publisher_after.nonce, expected_nonce);
         }
-<<<<<<< HEAD
         
         for (_i, tx_pass) in post_conditions_pass_payback.iter().enumerate() {
             let (_fee, _) = StacksChainState::process_transaction(&mut conn, &tx_pass).unwrap();
-=======
-
-        for (i, tx_pass) in post_conditions_pass_payback.iter().enumerate() {
-            let (fee, _) = StacksChainState::process_transaction(&mut conn, &tx_pass).unwrap();
->>>>>>> 2f233abd
             expected_stackaroos_balance -= 100;
             expected_payback_stackaroos_balance += 100;
             expected_recv_nonce += 1;
@@ -2315,15 +2289,9 @@
             let account_recv_publisher_after = StacksChainState::get_account(&mut conn, &recv_addr.to_account_principal());
             assert_eq!(account_recv_publisher_after.nonce, expected_recv_nonce);
         }
-<<<<<<< HEAD
        
         for (_i, tx_fail) in post_conditions_fail.iter().enumerate() {
             let (_fee, _) = StacksChainState::process_transaction(&mut conn, &tx_fail).unwrap();
-=======
-
-        for (i, tx_fail) in post_conditions_fail.iter().enumerate() {
-            let (fee, _) = StacksChainState::process_transaction(&mut conn, &tx_fail).unwrap();
->>>>>>> 2f233abd
             expected_nonce += 1;
 
             // no change in balance
@@ -2346,13 +2314,8 @@
             let account_publisher_after = StacksChainState::get_account(&mut conn, &addr_publisher.to_account_principal());
             assert_eq!(account_publisher_after.nonce, expected_nonce);
         }
-<<<<<<< HEAD
         
         for (_i, tx_fail) in post_conditions_fail_payback.iter().enumerate() {
-=======
-
-        for (i, tx_fail) in post_conditions_fail_payback.iter().enumerate() {
->>>>>>> 2f233abd
             eprintln!("tx fail {:?}", &tx_fail);
             let (_fee, _) = StacksChainState::process_transaction(&mut conn, &tx_fail).unwrap();
             expected_recv_nonce += 1;
@@ -2431,13 +2394,8 @@
             contract_identifier: QualifiedContractIdentifier::new(StandardPrincipalData::from(asset_info_2.contract_address), asset_info_2.contract_name.clone()),
             asset_name: asset_info_2.asset_name.clone()
         };
-<<<<<<< HEAD
         
         let _asset_id_3 = AssetIdentifier {
-=======
-
-        let asset_id_3 = AssetIdentifier {
->>>>>>> 2f233abd
             contract_identifier: QualifiedContractIdentifier::new(StandardPrincipalData::from(asset_info_3.contract_address), asset_info_3.contract_name.clone()),
             asset_name: asset_info_3.asset_name.clone()
         };
