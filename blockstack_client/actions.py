--- conflicted
+++ resolved
@@ -156,11 +156,7 @@
 
 from .utils import exit_with_error, satoshis_to_btc, ScatterGather
 from .app import app_publish, app_get_config, app_get_resource, \
-<<<<<<< HEAD
         app_put_resource, app_delete_resource, app_domain_to_app_name, is_valid_app_name
-=======
-        app_put_resource, app_delete_resource
->>>>>>> 486c35b3
 
 from .gaia import make_datastore_info, put_datastore, delete_datastore, \
         datastore_getfile, datastore_putfile, datastore_deletefile, datastore_stat, \
@@ -169,18 +165,16 @@
         get_root_directory, get_device_root_directory, GLOBAL_CACHE, \
         make_empty_device_root_directory
 
-<<<<<<< HEAD
 from .schemas import OP_URLENCODED_PATTERN, OP_NAME_PATTERN, OP_BASE58CHECK_PATTERN
 
 from .key_file import key_file_profile_serialize, key_file_update_profile, key_file_get, key_file_put, key_file_delete, \
     lookup_name_privkey, lookup_signing_privkey, lookup_signing_pubkeys, key_file_get_key_order, lookup_delegated_device_pubkeys, \
     key_file_create, lookup_app_pubkeys, key_file_get_app_name, key_file_update_apps, make_initial_key_file, deduce_name_privkey, \
     lookup_app_listing, key_file_add_app
-=======
+
 from .schemas import (
     OP_URLENCODED_PATTERN, OP_NAME_PATTERN, OP_USER_ID_PATTERN,
     OP_BASE58CHECK_PATTERN, MUTABLE_DATUM_FILE_TYPE)
->>>>>>> 486c35b3
 
 import keylib
 
@@ -1690,15 +1684,10 @@
         if args_ownerkey is None or len(args_ownerkey) == 0:
             owner_key = None
         else:
-<<<<<<< HEAD
             owner_key = args.ownerkey
 
         resp = rpc.backend_update(fqu, user_data_txt, None, owner_key = owner_key )
 
-=======
-            owner_key = args_ownerkey
-        resp = rpc.backend_update(fqu, user_data_txt, None, None, owner_key = owner_key )
->>>>>>> 486c35b3
     except Exception as e:
         log.exception(e)
         return {'error': 'Error talking to server, try again.'}
@@ -3879,15 +3868,10 @@
         if args_ownerkey is None or len(args_ownerkey) == 0:
             owner_key = None
         else:
-<<<<<<< HEAD
             owner_key = args.ownerkey
 
         resp = rpc.backend_update(fqu, None, zonefile_hash, owner_key = owner_key )
 
-=======
-            owner_key = args_ownerkey
-        resp = rpc.backend_update(fqu, None, None, zonefile_hash, owner_key = owner_key )
->>>>>>> 486c35b3
     except Exception as e:
         log.exception(e)
         return {'error': 'Error talking to server, try again.'}
@@ -5380,7 +5364,6 @@
         device_ids = args.device_ids.split(',')
 
     else:
-<<<<<<< HEAD
         if not is_name_valid(blockchain_id): 
             return {'error': 'Device IDs are required when the blockchain ID is not known'}
 
@@ -5390,9 +5373,6 @@
     
     if not device_ids:
         device_ids = [get_local_device_id(config_dir=os.path.dirname(config_path))]
-=======
-        raise NotImplementedError("Missing token file parsing logic")
->>>>>>> 486c35b3
 
     return get_datastore_by_type('datastore', blockchain_id, app_name, datastore_id, device_ids, config_path=config_path )
 
@@ -5526,58 +5506,12 @@
         blockchain_id = None
     else:
         blockchain_id = str(blockchain_id)
-<<<<<<< HEAD
     
     app_name = getattr(args, 'app_name', '')
     if app_name is None or len(app_name) == 0:
         app_name = None
     else:
         app_name = str(app_name)
-=======
-
-    datastore_id = str(args.datastore_id)
-    path = str(args.path)
-    extended = False
-    force = False
-    device_ids = None
-
-    if hasattr(args, 'extended') and args.extended.lower() in ['1', 'true']:
-        extended = True
-
-    if hasattr(args, 'force') and args.force.lower() in ['1', 'true']:
-        force = True
-
-    # get the list of device IDs to use 
-    device_ids = getattr(args, 'device_ids', None)
-    if device_ids:
-        device_ids = device_ids.split(',')
-
-    else:
-        raise NotImplementedError("Missing token file parsing logic")
-
-    device_pubkeys = None
-    if hasattr(args, 'device_pubkeys'):
-        device_pubkeys = str(args.device_pubkeys).split(',')
-    else:
-        raise NotImplementedError("No support for token files")
-
-    assert len(device_ids) == len(device_pubkeys)
-    data_pubkeys = [{
-        'device_id': dev_id,
-        'public_key': pubkey
-    } for (dev_id, pubkey) in zip(device_ids, device_pubkeys)]
-
-    res = datastore_file_get('datastore', blockchain_id, datastore_id, path, data_pubkeys, extended=extended, force=force, config_path=config_path)
-    if json_is_error(res):
-        return res
-
-    if not extended:
-        # just the data
-        return res['data']
-
-    return res
-
->>>>>>> 486c35b3
 
     datastore_id = getattr(args, 'datastore_id', '')
     if datastore_id is None or len(datastore_id) == 0:
@@ -5592,33 +5526,11 @@
     if hasattr(args, 'force') and args.force.lower() in ['1', 'true']:
         force = True
 
-<<<<<<< HEAD
     res = find_datastore_device_pubkeys(blockchain_id, getattr(args, 'device_ids', None), getattr(args, 'device_pubkeys', None), full_application_name=app_name, datastore_id=datastore_id, proxy=proxy)
     if 'error' in res:
         return {'error': 'Failed to query device list for {}: {}'.format(name, res['error'])}
    
     data_pubkeys = res['pubkeys']
-=======
-    # get the list of device IDs to use 
-    device_ids = getattr(args, 'device_ids', None)
-    if device_ids:
-        device_ids = device_ids.split(',')
-
-    else:
-        raise NotImplementedError("Missing token file parsing logic")
-
-    device_pubkeys = None
-    if hasattr(args, 'device_pubkeys'):
-        device_pubkeys = str(args.device_pubkeys).split(',')
-    else:
-        raise NotImplementedError("No support for token files")
-
-    assert len(device_ids) == len(device_pubkeys)
-    data_pubkeys = [{
-        'device_id': dev_id,
-        'public_key': pubkey
-    } for (dev_id, pubkey) in zip(device_ids, device_pubkeys)]
->>>>>>> 486c35b3
 
     res = datastore_file_get('datastore', blockchain_id, app_name, path, data_pubkeys, datastore_id=datastore_id, force=force, config_path=config_path)
     if json_is_error(res):
@@ -5655,23 +5567,13 @@
     if app_name is None or len(app_name) == 0:
         app_name = None
     else:
-<<<<<<< HEAD
         app_name = str(app_name)
-=======
-        # TODO
-        raise NotImplementedError("Missing token file parsing logic")
->>>>>>> 486c35b3
 
     datastore_id = getattr(args, 'datastore_id', '')
     if datastore_id is None or len(datastore_id) == 0:
         datastore_id = None
     else:
-<<<<<<< HEAD
         datastore_id = str(args.datastore_id)
-=======
-        # TODO
-        raise NotImplementedError("No support for token files")
->>>>>>> 486c35b3
 
     this_device_id = getattr(args, 'this_device_id', '')
     if this_device_id is None or len(this_device_id) == 0:
@@ -5686,32 +5588,11 @@
     if hasattr(args, 'force') and args.force.lower() in ['1', 'true']:
         force = True
 
-<<<<<<< HEAD
     res = find_datastore_device_pubkeys(blockchain_id, getattr(args, 'device_ids', None), getattr(args, 'device_pubkeys', None), full_application_name=app_name, datastore_id=datastore_id, proxy=proxy)
     if 'error' in res:
         return {'error': 'Failed to query device list for {}: {}'.format(name, res['error'])}
    
     data_pubkeys = res['pubkeys']
-=======
-    if hasattr(args, 'idata') and args.idata.lower() in ['1', 'true']:
-        idata = True
-
-    # get the list of device IDs to use 
-    device_ids = getattr(args, 'device_ids', None)
-    if device_ids:
-        device_ids = device_ids.split(',')
-
-    else:
-        # TODO
-        raise NotImplementedError("Missing token file parsing logic")
-
-    device_pubkeys = None
-    if hasattr(args, 'device_pubkeys'):
-        device_pubkeys = str(args.device_pubkeys).split(',')
-    else:
-        # TODO
-        raise NotImplementedError("No support for token files")
->>>>>>> 486c35b3
 
     res = datastore_path_stat('datastore', blockchain_id, app_name, path, this_device_id, data_pubkeys, datastore_id=datastore_id, force=force, config_path=config_path) 
     if json_is_error(res):
