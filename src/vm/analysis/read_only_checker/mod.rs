// Copyright (C) 2013-2020 Blockstack PBC, a public benefit corporation
// Copyright (C) 2020 Stacks Open Internet Foundation
//
// This program is free software: you can redistribute it and/or modify
// it under the terms of the GNU General Public License as published by
// the Free Software Foundation, either version 3 of the License, or
// (at your option) any later version.
//
// This program is distributed in the hope that it will be useful,
// but WITHOUT ANY WARRANTY; without even the implied warranty of
// MERCHANTABILITY or FITNESS FOR A PARTICULAR PURPOSE.  See the
// GNU General Public License for more details.
//
// You should have received a copy of the GNU General Public License
// along with this program.  If not, see <http://www.gnu.org/licenses/>.

use vm::analysis::types::{AnalysisPass, ContractAnalysis};
use vm::functions::define::DefineFunctionsParsed;
use vm::functions::tuples;
use vm::functions::NativeFunctions;
use vm::representations::SymbolicExpressionType::{
    Atom, AtomValue, Field, List, LiteralValue, TraitReference,
};
use vm::representations::{ClarityName, SymbolicExpression, SymbolicExpressionType};
use vm::types::{parse_name_type_pairs, PrincipalData, TupleTypeSignature, TypeSignature, Value};

use std::collections::HashMap;
use vm::variables::NativeVariables;

use crate::vm::ClarityVersion;

pub use super::errors::{
    check_argument_count, check_arguments_at_least, CheckError, CheckErrors, CheckResult,
};
use super::AnalysisDatabase;

#[cfg(test)]
mod tests;

pub struct ReadOnlyChecker<'a, 'b> {
    db: &'a mut AnalysisDatabase<'b>,
    defined_functions: HashMap<ClarityName, bool>,
    clarity_version: ClarityVersion,
}

impl<'a, 'b> AnalysisPass for ReadOnlyChecker<'a, 'b> {
    fn run_pass(
        contract_analysis: &mut ContractAnalysis,
        analysis_db: &mut AnalysisDatabase,
    ) -> CheckResult<()> {
        let mut command = ReadOnlyChecker::new(analysis_db, &contract_analysis.clarity_version);
        command.run(contract_analysis)?;
        Ok(())
    }
}

impl<'a, 'b> ReadOnlyChecker<'a, 'b> {
    fn new(db: &'a mut AnalysisDatabase<'b>, version: &ClarityVersion) -> ReadOnlyChecker<'a, 'b> {
        Self {
            db,
            defined_functions: HashMap::new(),
            clarity_version: version.clone(),
        }
    }

    pub fn run(&mut self, contract_analysis: &mut ContractAnalysis) -> CheckResult<()> {
        for exp in contract_analysis.expressions.iter() {
            let mut result = self.check_reads_only_valid(&exp);
            if let Err(ref mut error) = result {
                if !error.has_expression() {
                    error.set_expression(&exp);
                }
            }
            result?
        }

        Ok(())
    }

    fn check_define_function(
        &mut self,
        signature: &[SymbolicExpression],
        body: &SymbolicExpression,
    ) -> CheckResult<(ClarityName, bool)> {
        let function_name = signature
            .get(0)
            .ok_or(CheckErrors::DefineFunctionBadSignature)?
            .match_atom()
            .ok_or(CheckErrors::BadFunctionName)?;

        let is_read_only = self.check_read_only(body)?;

        Ok((function_name.clone(), is_read_only))
    }

    fn check_reads_only_valid(&mut self, expr: &SymbolicExpression) -> CheckResult<()> {
        use vm::functions::define::DefineFunctionsParsed::*;
        if let Some(define_type) = DefineFunctionsParsed::try_parse(expr)? {
            match define_type {
                // The _arguments_ to Constant, PersistedVariable, FT defines must be checked to ensure that
                //   any _evaluated arguments_ supplied to them are valid with respect to read-only requirements.
                Constant { value, .. } => {
                    self.check_read_only(value)?;
                }
                PersistedVariable { initial, .. } => {
                    self.check_read_only(initial)?;
                }
                BoundedFungibleToken { max_supply, .. } => {
                    // only the *optional* total supply arg is eval'ed
                    self.check_read_only(max_supply)?;
                }
                PrivateFunction { signature, body } | PublicFunction { signature, body } => {
                    let (f_name, is_read_only) = self.check_define_function(signature, body)?;
                    self.defined_functions.insert(f_name, is_read_only);
                }
                ReadOnlyFunction { signature, body } => {
                    let (f_name, is_read_only) = self.check_define_function(signature, body)?;
                    if !is_read_only {
                        return Err(CheckErrors::WriteAttemptedInReadOnly.into());
                    } else {
                        self.defined_functions.insert(f_name, is_read_only);
                    }
                }
                Map { .. } | NonFungibleToken { .. } | UnboundedFungibleToken { .. } => {
                    // No arguments to (define-map ...) or (define-non-fungible-token) or fungible tokens without max supplies are eval'ed.
                }
                Trait { .. } | UseTrait { .. } | ImplTrait { .. } => {
                    // No arguments to (use-trait ...), (define-trait ...). or (impl-trait) are eval'ed.
                }
            }
        } else {
            self.check_read_only(expr)?;
        }
        Ok(())
    }

    /// Checks the supplied symbolic expressions
    ///   (1) for whether or not they are valid with respect to read-only requirements.
    ///   (2) if valid, returns whether or not they are read only.
    /// Note that because of (1), this function _cannot_ short-circuit on read-only.
    fn check_read_only(&mut self, expr: &SymbolicExpression) -> CheckResult<bool> {
        match expr.expr {
            AtomValue(_) | LiteralValue(_) | Atom(_) | TraitReference(_, _) | Field(_) => Ok(true),
            List(ref expression) => self.check_function_application_read_only(expression),
        }
    }

    /// Checks all of the supplied symbolic expressions
    ///   (1) for whether or not they are valid with respect to read-only requirements.
    ///   (2) if valid, returns whether or not they are read only.
    /// Note that because of (1), this function _cannot_ short-circuit on read-only.
    fn check_all_read_only(&mut self, expressions: &[SymbolicExpression]) -> CheckResult<bool> {
        let mut result = true;
        for expr in expressions.iter() {
            let expr_read_only = self.check_read_only(expr)?;
            result = result && expr_read_only;
        }
        Ok(result)
    }

    fn try_native_function_check(
        &mut self,
        function: &str,
        args: &[SymbolicExpression],
    ) -> Option<CheckResult<bool>> {
        NativeFunctions::lookup_by_name_at_version(function, &self.clarity_version)
            .map(|function| self.check_native_function(&function, args))
    }

    fn check_native_function(
        &mut self,
        function: &NativeFunctions,
        args: &[SymbolicExpression],
    ) -> CheckResult<bool> {
        use vm::functions::NativeFunctions::*;

        match function {
            Add | Subtract | Divide | Multiply | CmpGeq | CmpLeq | CmpLess | CmpGreater
            | Modulo | Power | Sqrti | Log2 | BitwiseXOR | And | Or | Not | Hash160 | Sha256
            | Keccak256 | Equals | If | Sha512 | Sha512Trunc256 | Secp256k1Recover
            | Secp256k1Verify | ConsSome | ConsOkay | ConsError | DefaultTo | UnwrapRet
            | UnwrapErrRet | IsOkay | IsNone | Asserts | Unwrap | UnwrapErr | Match | IsErr
            | IsSome | TryRet | ToUInt | ToInt | BuffToIntLe | BuffToUIntLe | BuffToIntBe
            | BuffToUIntBe | IntToAscii | IntToUtf8 | StringToInt | StringToUInt | IsStandard
            | Append | Concat | AsMaxLen | ContractOf | PrincipalOf | ListCons | GetBlockInfo
<<<<<<< HEAD
            | GetBurnBlockInfo | TupleGet | TupleMerge | Len | Print | AsContract | Begin
            | FetchVar | GetStxBalance | StxGetAccount | GetTokenBalance | GetAssetOwner
            | GetTokenSupply | ElementAt | IndexOf => {
=======
            | TupleGet | TupleMerge | Len | Print | AsContract | Begin | FetchVar
            | GetStxBalance | StxGetAccount | GetTokenBalance | GetAssetOwner | GetTokenSupply
            | ElementAt | IndexOf | Slice => {
>>>>>>> 7b7d652d
                // Check all arguments.
                self.check_all_read_only(args)
            }
            AtBlock => {
                check_argument_count(2, args)?;

                let is_block_arg_read_only = self.check_read_only(&args[0])?;
                let closure_read_only = self.check_read_only(&args[1])?;
                if !closure_read_only {
                    return Err(CheckErrors::AtBlockClosureMustBeReadOnly.into());
                }
                Ok(is_block_arg_read_only)
            }
            FetchEntry => {
                check_argument_count(2, args)?;
                self.check_all_read_only(args)
            }
            StxTransfer | StxTransferMemo | StxBurn | SetEntry | DeleteEntry | InsertEntry
            | SetVar | MintAsset | MintToken | TransferAsset | TransferToken | BurnAsset
            | BurnToken => {
                self.check_all_read_only(args)?;
                Ok(false)
            }
            Let => {
                check_arguments_at_least(2, args)?;

                let binding_list = args[0].match_list().ok_or(CheckErrors::BadLetSyntax)?;

                for pair in binding_list.iter() {
                    let pair_expression = pair.match_list().ok_or(CheckErrors::BadSyntaxBinding)?;
                    if pair_expression.len() != 2 {
                        return Err(CheckErrors::BadSyntaxBinding.into());
                    }

                    if !self.check_read_only(&pair_expression[1])? {
                        return Ok(false);
                    }
                }

                self.check_all_read_only(&args[1..args.len()])
            }
            Map => {
                check_arguments_at_least(2, args)?;

                // note -- we do _not_ check here to make sure we're not mapping on
                //      a special function. that check is performed by the type checker.
                //   we're pretty directly violating type checks in this recursive step:
                //   we're asking the read only checker to check whether a function application
                //     of the _mapping function_ onto the rest of the supplied arguments would be
                //     read-only or not.
                self.check_function_application_read_only(args)
            }
            Filter => {
                check_argument_count(2, args)?;
                self.check_function_application_read_only(args)
            }
            Fold => {
                check_argument_count(3, args)?;

                // note -- we do _not_ check here to make sure we're not folding on
                //      a special function. that check is performed by the type checker.
                //   we're pretty directly violating type checks in this recursive step:
                //   we're asking the read only checker to check whether a function application
                //     of the _folding function_ onto the rest of the supplied arguments would be
                //     read-only or not.
                self.check_function_application_read_only(args)
            }
            TupleCons => {
                for pair in args.iter() {
                    let pair_expression =
                        pair.match_list().ok_or(CheckErrors::TupleExpectsPairs)?;
                    if pair_expression.len() != 2 {
                        return Err(CheckErrors::TupleExpectsPairs.into());
                    }

                    if !self.check_read_only(&pair_expression[1])? {
                        return Ok(false);
                    }
                }
                Ok(true)
            }
            ContractCall => {
                check_arguments_at_least(2, args)?;

                let function_name = args[1]
                    .match_atom()
                    .ok_or(CheckErrors::ContractCallExpectName)?;

                let is_function_read_only = match &args[0].expr {
                    SymbolicExpressionType::LiteralValue(Value::Principal(
                        PrincipalData::Contract(ref contract_identifier),
                    )) => self
                        .db
                        .get_read_only_function_type(&contract_identifier, function_name)?
                        .is_some(),
                    SymbolicExpressionType::Atom(_trait_reference) => {
                        // Dynamic dispatch from a readonly-function can only be guaranteed at runtime,
                        // which would defeat granting a static readonly stamp.
                        // As such dynamic dispatch is currently forbidden.
                        false
                    }
                    _ => return Err(CheckError::new(CheckErrors::ContractCallExpectName)),
                };

                self.check_all_read_only(&args[2..])
                    .map(|args_read_only| args_read_only && is_function_read_only)
            }
        }
    }

    fn check_function_application_read_only(
        &mut self,
        expression: &[SymbolicExpression],
    ) -> CheckResult<bool> {
        let (function_name, args) = expression
            .split_first()
            .ok_or(CheckErrors::NonFunctionApplication)?;

        let function_name = function_name
            .match_atom()
            .ok_or(CheckErrors::NonFunctionApplication)?;

        if let Some(mut result) = self.try_native_function_check(function_name, args) {
            if let Err(ref mut check_err) = result {
                check_err.set_expressions(expression);
            }
            result
        } else {
            let is_function_read_only = self
                .defined_functions
                .get(function_name)
                .ok_or(CheckErrors::UnknownFunction(function_name.to_string()))?
                .clone();
            self.check_all_read_only(args)
                .map(|args_read_only| args_read_only && is_function_read_only)
        }
    }
}<|MERGE_RESOLUTION|>--- conflicted
+++ resolved
@@ -183,15 +183,7 @@
             | IsSome | TryRet | ToUInt | ToInt | BuffToIntLe | BuffToUIntLe | BuffToIntBe
             | BuffToUIntBe | IntToAscii | IntToUtf8 | StringToInt | StringToUInt | IsStandard
             | Append | Concat | AsMaxLen | ContractOf | PrincipalOf | ListCons | GetBlockInfo
-<<<<<<< HEAD
-            | GetBurnBlockInfo | TupleGet | TupleMerge | Len | Print | AsContract | Begin
-            | FetchVar | GetStxBalance | StxGetAccount | GetTokenBalance | GetAssetOwner
-            | GetTokenSupply | ElementAt | IndexOf => {
-=======
-            | TupleGet | TupleMerge | Len | Print | AsContract | Begin | FetchVar
-            | GetStxBalance | StxGetAccount | GetTokenBalance | GetAssetOwner | GetTokenSupply
-            | ElementAt | IndexOf | Slice => {
->>>>>>> 7b7d652d
+            | GetBurnBlockInfo | TupleGet | TupleMerge | Len | Print | AsContract | Begin | FetchVar | GetStxBalance | StxGetAccount | GetTokenBalance | GetAssetOwner | GetTokenSupply | ElementAt | IndexOf | Slice=> {
                 // Check all arguments.
                 self.check_all_read_only(args)
             }
