--- conflicted
+++ resolved
@@ -459,10 +459,6 @@
             None
         }
     }
-
-    fn get_ast_rules(&self, _block_height: u32) -> ASTRules {
-        ASTRules::PrecheckSize
-    }
 }
 
 #[cfg(test)]
@@ -571,19 +567,12 @@
     sim.execute_next_block(|_env| {});
 
     sim.execute_next_block(|env| {
-<<<<<<< HEAD
         env.initialize_versioned_contract(
             POX_2_CONTRACT_TESTNET.clone(),
             ClarityVersion::Clarity2,
             &POX_2_TESTNET_CODE,
             None,
-=======
-        env.initialize_contract(
-            POX_2_CONTRACT_TESTNET.clone(),
-            &POX_2_TESTNET_CODE,
-            None,
             ASTRules::PrecheckSize,
->>>>>>> 53e7dfd8
         )
         .unwrap()
     });
@@ -597,8 +586,7 @@
                                                            (start-burn-ht uint)
                                                            (lock-period uint))
                                    (contract-call? .pox-2 stack-stx amount-ustx pox-addr start-burn-ht lock-period))",
-                                None,
-                                ASTRules::PrecheckSize)
+                                None)
             .unwrap();
 
         let burn_height = env.eval_raw("burn-block-height").unwrap().0;
