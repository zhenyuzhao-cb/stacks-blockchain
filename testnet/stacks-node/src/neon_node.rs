--- conflicted
+++ resolved
@@ -849,15 +849,11 @@
             .expect("Failed to obtain block snapshot for processed burn block.");
         let block_height = block_snapshot.block_height;
 
-<<<<<<< HEAD
         let block_commits = SortitionDB::get_block_commits_by_block(&ic, &block_snapshot.sortition_id)
             .expect("Unexpected SortitionDB error fetching block commits");
-=======
-        let block_commits = BurnDB::get_block_commits_by_block(&ic, block_height, burn_hash)
-            .expect("Unexpected BurnDB error fetching block commits");
 
         update_active_miners_count_gauge(block_commits.len() as i64);
->>>>>>> b8831dcd
+
         for op in block_commits.into_iter() {
             if op.txid == block_snapshot.winning_block_txid {
                 info!("Received burnchain block #{} including block_commit_op (winning) - {}", block_height, op.input.to_testnet_address());
