// Copyright (C) 2013-2020 Blocstack PBC, a public benefit corporation
// Copyright (C) 2020 Stacks Open Internet Foundation
//
// This program is free software: you can redistribute it and/or modify
// it under the terms of the GNU General Public License as published by
// the Free Software Foundation, either version 3 of the License, or
// (at your option) any later version.
//
// This program is distributed in the hope that it will be useful,
// but WITHOUT ANY WARRANTY; without even the implied warranty of
// MERCHANTABILITY or FITNESS FOR A PARTICULAR PURPOSE.  See the
// GNU General Public License for more details.
//
// You should have received a copy of the GNU General Public License
// along with this program.  If not, see <http://www.gnu.org/licenses/>.

use std::cmp;
use std::collections::{HashMap, HashSet};
use std::convert::From;
use std::fmt;
use std::fs;
use std::io;
use std::io::prelude::*;
use std::io::{Read, Seek, SeekFrom, Write};

use rusqlite::Connection;
use rusqlite::DatabaseName;

use core::mempool::MAXIMUM_MEMPOOL_TX_CHAINING;
use core::*;

use chainstate::burn::operations::*;

use chainstate::stacks::db::accounts::MinerReward;
use chainstate::stacks::db::transactions::TransactionNonceMismatch;
use chainstate::stacks::db::*;
use chainstate::stacks::index::MarfTrieId;
use chainstate::stacks::Error;
use chainstate::stacks::*;

use chainstate::burn::BlockSnapshot;

use std::path::{Path, PathBuf};

use util::db::Error as db_error;
use util::db::{
    query_count, query_int, query_row, query_row_columns, query_row_panic, query_rows,
    tx_busy_handler, DBConn, FromColumn, FromRow,
};

use util::db::u64_to_sql;
use util::get_epoch_time_secs;
use util::hash::to_hex;
use util::strings::StacksString;

use util::retry::BoundReader;

use chainstate::burn::db::sortdb::*;

use net::BlocksInvData;
use net::Error as net_error;
use net::MAX_MESSAGE_LEN;

use vm::types::{
    AssetIdentifier, PrincipalData, QualifiedContractIdentifier, StandardPrincipalData, TupleData,
    TypeSignature, Value,
};

use vm::contexts::AssetMap;

use vm::analysis::run_analysis;
use vm::ast::build_ast;

use vm::clarity::{ClarityBlockConnection, ClarityConnection, ClarityInstance};

pub use vm::analysis::errors::{CheckError, CheckErrors};

use vm::database::{BurnStateDB, ClarityDatabase, NULL_BURN_STATE_DB, NULL_HEADER_DB};

use vm::contracts::Contract;

use rand::thread_rng;
use rand::RngCore;

use rusqlite::{Error as sqlite_error, OptionalExtension};

#[derive(Debug, Clone, PartialEq)]
pub struct StagingMicroblock {
    pub consensus_hash: ConsensusHash,
    pub anchored_block_hash: BlockHeaderHash,
    pub microblock_hash: BlockHeaderHash,
    pub sequence: u16,
    pub processed: bool,
    pub orphaned: bool,
    pub block_data: Vec<u8>,
}

#[derive(Debug, Clone, PartialEq)]
pub struct StagingBlock {
    pub consensus_hash: ConsensusHash,
    pub anchored_block_hash: BlockHeaderHash,
    pub parent_consensus_hash: ConsensusHash,
    pub parent_anchored_block_hash: BlockHeaderHash,
    pub parent_microblock_hash: BlockHeaderHash,
    pub parent_microblock_seq: u16,
    pub microblock_pubkey_hash: Hash160,
    pub height: u64,
    pub processed: bool,
    pub attachable: bool,
    pub orphaned: bool,
    pub commit_burn: u64,
    pub sortition_burn: u64,
    pub block_data: Vec<u8>,
}

#[derive(Debug, Clone, PartialEq)]
pub struct StagingUserBurnSupport {
    pub consensus_hash: ConsensusHash,
    pub anchored_block_hash: BlockHeaderHash,
    pub address: StacksAddress,
    pub burn_amount: u64,
    pub vtxindex: u32,
}

#[derive(Debug)]
pub enum MemPoolRejection {
    SerializationFailure(net_error),
    DeserializationFailure(net_error),
    FailedToValidate(Error),
    FeeTooLow(u64, u64),
    BadNonces(TransactionNonceMismatch),
    NotEnoughFunds(u128, u128),
    NoSuchContract,
    NoSuchPublicFunction,
    BadFunctionArgument(CheckError),
    ContractAlreadyExists(QualifiedContractIdentifier),
    PoisonMicroblocksDoNotConflict,
    NoAnchorBlockWithPubkeyHash(Hash160),
    InvalidMicroblocks,
    BadAddressVersionByte,
    NoCoinbaseViaMempool,
    NoSuchChainTip(ConsensusHash, BlockHeaderHash),
    ConflictingNonceInMempool,
    TooMuchChaining,
    DBError(db_error),
    Other(String),
}

impl MemPoolRejection {
    pub fn into_json(self, txid: &Txid) -> serde_json::Value {
        use self::MemPoolRejection::*;
        let (reason_code, reason_data) = match self {
            SerializationFailure(e) => ("Serialization", Some(json!({"message": e.to_string()}))),
            DeserializationFailure(e) => {
                ("Deserialization", Some(json!({"message": e.to_string()})))
            }
            TooMuchChaining => (
                "TooMuchChaining",
                Some(json!({"message": "Nonce would exceed chaining limit in mempool"})),
            ),
            FailedToValidate(e) => (
                "SignatureValidation",
                Some(json!({"message": e.to_string()})),
            ),
            FeeTooLow(actual, expected) => (
                "FeeTooLow",
                Some(json!({
                                                "expected": expected,
                                                "actual": actual})),
            ),
            BadNonces(TransactionNonceMismatch {
                expected,
                actual,
                principal,
                is_origin,
                ..
            }) => (
                "BadNonce",
                Some(json!({
                     "expected": expected,
                     "actual": actual,
                     "principal": principal.to_string(),
                     "is_origin": is_origin})),
            ),
            NotEnoughFunds(expected, actual) => (
                "NotEnoughFunds",
                Some(json!({
                    "expected": format!("0x{}", to_hex(&expected.to_be_bytes())),
                    "actual": format!("0x{}", to_hex(&actual.to_be_bytes()))
                })),
            ),
            NoSuchContract => ("NoSuchContract", None),
            NoSuchPublicFunction => ("NoSuchPublicFunction", None),
            BadFunctionArgument(e) => (
                "BadFunctionArgument",
                Some(json!({"message": e.to_string()})),
            ),
            ConflictingNonceInMempool => ("ConflictingNonceInMempool", None),
            ContractAlreadyExists(id) => (
                "ContractAlreadyExists",
                Some(json!({ "contract_identifier": id.to_string() })),
            ),
            PoisonMicroblocksDoNotConflict => ("PoisonMicroblocksDoNotConflict", None),
            NoAnchorBlockWithPubkeyHash(_h) => ("PoisonMicroblockHasUnknownPubKeyHash", None),
            InvalidMicroblocks => ("PoisonMicroblockIsInvalid", None),
            BadAddressVersionByte => ("BadAddressVersionByte", None),
            NoCoinbaseViaMempool => ("NoCoinbaseViaMempool", None),
            // this should never happen via the RPC interface
            NoSuchChainTip(..) => ("ServerFailureNoSuchChainTip", None),
            DBError(e) => (
                "ServerFailureDatabase",
                Some(json!({"message": e.to_string()})),
            ),
            Other(s) => ("ServerFailureOther", Some(json!({ "message": s }))),
        };
        let mut result = json!({
            "txid": format!("{}", txid.to_hex()),
            "error": "transaction rejected",
            "reason": reason_code,
        });
        if let Some(reason_data) = reason_data {
            result
                .as_object_mut()
                .unwrap()
                .insert("reason_data".to_string(), reason_data);
        }
        result
    }
}

impl From<db_error> for MemPoolRejection {
    fn from(e: db_error) -> MemPoolRejection {
        MemPoolRejection::DBError(e)
    }
}

// These constants are mempool acceptance heuristics, but
//  not part of the protocol consensus (i.e., a block
//  that includes a transaction that violates these won't
//  be invalid)
pub const MINIMUM_TX_FEE: u64 = 1;
pub const MINIMUM_TX_FEE_RATE_PER_BYTE: u64 = 1;

impl StagingBlock {
    pub fn is_first_mined(&self) -> bool {
        self.parent_anchored_block_hash == FIRST_STACKS_BLOCK_HASH
    }
}

impl FromRow<StagingMicroblock> for StagingMicroblock {
    fn from_row<'a>(row: &'a Row) -> Result<StagingMicroblock, db_error> {
        let anchored_block_hash: BlockHeaderHash =
            BlockHeaderHash::from_column(row, "anchored_block_hash")?;
        let consensus_hash: ConsensusHash = ConsensusHash::from_column(row, "consensus_hash")?;
        let microblock_hash: BlockHeaderHash =
            BlockHeaderHash::from_column(row, "microblock_hash")?;
        let sequence: u16 = row.get("sequence");
        let processed_i64: i64 = row.get("processed");
        let orphaned_i64: i64 = row.get("orphaned");
        let block_data: Vec<u8> = vec![];

        let processed = processed_i64 != 0;
        let orphaned = orphaned_i64 != 0;

        Ok(StagingMicroblock {
            consensus_hash,
            anchored_block_hash,
            microblock_hash,
            sequence,
            processed,
            orphaned,
            block_data,
        })
    }
}

impl FromRow<StagingBlock> for StagingBlock {
    fn from_row<'a>(row: &'a Row) -> Result<StagingBlock, db_error> {
        let anchored_block_hash: BlockHeaderHash =
            BlockHeaderHash::from_column(row, "anchored_block_hash")?;
        let parent_anchored_block_hash: BlockHeaderHash =
            BlockHeaderHash::from_column(row, "parent_anchored_block_hash")?;
        let consensus_hash: ConsensusHash = ConsensusHash::from_column(row, "consensus_hash")?;
        let parent_consensus_hash: ConsensusHash =
            ConsensusHash::from_column(row, "parent_consensus_hash")?;
        let parent_microblock_hash: BlockHeaderHash =
            BlockHeaderHash::from_column(row, "parent_microblock_hash")?;
        let parent_microblock_seq: u16 = row.get("parent_microblock_seq");
        let microblock_pubkey_hash: Hash160 = Hash160::from_column(row, "microblock_pubkey_hash")?;
        let height = u64::from_column(row, "height")?;
        let attachable_i64: i64 = row.get("attachable");
        let processed_i64: i64 = row.get("processed");
        let orphaned_i64: i64 = row.get("orphaned");
        let commit_burn = u64::from_column(row, "commit_burn")?;
        let sortition_burn = u64::from_column(row, "sortition_burn")?;
        let block_data: Vec<u8> = vec![];

        let processed = processed_i64 != 0;
        let attachable = attachable_i64 != 0;
        let orphaned = orphaned_i64 != 0;

        Ok(StagingBlock {
            anchored_block_hash,
            parent_anchored_block_hash,
            consensus_hash,
            parent_consensus_hash,
            parent_microblock_hash,
            parent_microblock_seq,
            microblock_pubkey_hash,
            height,
            processed,
            attachable,
            orphaned,
            commit_burn,
            sortition_burn,
            block_data,
        })
    }
}

impl FromRow<StagingUserBurnSupport> for StagingUserBurnSupport {
    fn from_row<'a>(row: &'a Row) -> Result<StagingUserBurnSupport, db_error> {
        let anchored_block_hash: BlockHeaderHash =
            BlockHeaderHash::from_column(row, "anchored_block_hash")?;
        let consensus_hash: ConsensusHash = ConsensusHash::from_column(row, "consensus_hash")?;
        let address: StacksAddress = StacksAddress::from_column(row, "address")?;
        let burn_amount = u64::from_column(row, "burn_amount")?;
        let vtxindex: u32 = row.get("vtxindex");

        Ok(StagingUserBurnSupport {
            anchored_block_hash,
            consensus_hash,
            address,
            burn_amount,
            vtxindex,
        })
    }
}

impl StagingMicroblock {
    #[cfg(test)]
    pub fn try_into_microblock(self) -> Result<StacksMicroblock, StagingMicroblock> {
        StacksMicroblock::consensus_deserialize(&mut &self.block_data[..]).map_err(|_e| self)
    }
}

impl BlockStreamData {
    pub fn new_block(index_block_hash: StacksBlockId) -> BlockStreamData {
        BlockStreamData {
            block_hash: index_block_hash,
            rowid: None,
            offset: 0,
            total_bytes: 0,
            is_microblock: false,
            seq: 0,
            in_staging: false,
        }
    }

    pub fn new_microblock_confirmed(anchored_index_block_hash: StacksBlockId) -> BlockStreamData {
        BlockStreamData {
            block_hash: anchored_index_block_hash,
            rowid: None,
            offset: 0,
            total_bytes: 0,
            is_microblock: true,
            seq: 0,
            in_staging: false,
        }
    }

    pub fn new_microblock_unconfirmed(
        anchored_index_block_hash: StacksBlockId,
        seq: u16,
    ) -> BlockStreamData {
        BlockStreamData {
            block_hash: anchored_index_block_hash,
            rowid: None,
            offset: 0,
            total_bytes: 0,
            is_microblock: true,
            seq: seq,
            in_staging: true,
        }
    }

    pub fn stream_to<W: Write>(
        &mut self,
        chainstate: &mut StacksChainState,
        fd: &mut W,
        count: u64,
    ) -> Result<u64, Error> {
        if self.is_microblock {
            if self.in_staging {
                chainstate.stream_microblocks_unconfirmed(fd, self, count)
            } else {
                chainstate.stream_microblocks_confirmed(fd, self, count)
            }
        } else {
            chainstate.stream_block(fd, self, count)
        }
    }
}

const STACKS_BLOCK_INDEX_SQL: &'static [&'static str] = &[
    r#"
    -- Staging microblocks -- preprocessed microblocks queued up for subsequent processing and inclusion in the chunk store.
    CREATE TABLE staging_microblocks(anchored_block_hash TEXT NOT NULL,     -- this is the hash of the parent anchored block
                                     consensus_hash TEXT NOT NULL,        -- this is the hash of the burn chain block that holds the parent anchored block's block-commit
                                     index_block_hash TEXT NOT NULL,        -- this is the anchored block's index hash
                                     microblock_hash TEXT NOT NULL,
                                     sequence INT NOT NULL,
                                     processed INT NOT NULL,
                                     orphaned INT NOT NULL,
                                     PRIMARY KEY(anchored_block_hash,consensus_hash,microblock_hash)
    );
    "#,
    r#"
    -- Staging microblocks data
    CREATE TABLE staging_microblocks_data(block_hash TEXT NOT NULL,
                                          block_data BLOB NOT NULL,
                                          PRIMARY KEY(block_hash)
    );
    "#,
    r#"
    -- Staging blocks -- preprocessed blocks queued up for subsequent processing and inclusion in the chunk store.
    CREATE TABLE staging_blocks(anchored_block_hash TEXT NOT NULL,
                                parent_anchored_block_hash TEXT NOT NULL,
                                consensus_hash TEXT NOT NULL,
                                -- parent_consensus_hash is the consensus hash of the parent sortition of the sortition that chose this block
                                parent_consensus_hash TEXT NOT NULL,
                                parent_microblock_hash TEXT NOT NULL,
                                parent_microblock_seq INT NOT NULL,
                                microblock_pubkey_hash TEXT NOT NULL,
                                height INT NOT NULL,
                                attachable INT NOT NULL,           -- set to 1 if this block's parent is processed; 0 if not
                                orphaned INT NOT NULL,              -- set to 1 if this block can never be attached
                                processed INT NOT NULL,
                                commit_burn INT NOT NULL,
                                sortition_burn INT NOT NULL,
                                index_block_hash TEXT NOT NULL,        -- used internally; hash of burn header and block header
                                download_time INT NOT NULL,               -- how long the block was in-flight
                                arrival_time INT NOT NULL,                -- when this block was stored
                                processed_time INT NOT NULL,              -- when this block was processed
                                PRIMARY KEY(anchored_block_hash,consensus_hash)
    );
    CREATE INDEX processed_stacks_blocks ON staging_blocks(processed,anchored_blcok_hash,consensus_hash);
    CREATE INDEX orphaned_stacks_blocks ON staging_blocks(orphaned,anchored_block_hash,consensus_hash);
    "#,
    r#"
    -- users who burned in support of a block
    CREATE TABLE staging_user_burn_support(anchored_block_hash TEXT NOT NULL,
                                           consensus_hash TEXT NOT NULL,
                                           address TEXT NOT NULL,
                                           burn_amount INT NOT NULL,
                                           vtxindex INT NOT NULL
    );
    "#,
];

impl StacksChainState {
    fn instantiate_blocks_db(conn: &mut DBConn) -> Result<(), Error> {
        let tx = tx_begin_immediate(conn)?;

        for cmd in STACKS_BLOCK_INDEX_SQL {
            tx.execute(cmd, NO_PARAMS)
                .map_err(|e| Error::DBError(db_error::SqliteError(e)))?;
        }

        tx.commit()
            .map_err(|e| Error::DBError(db_error::SqliteError(e)))?;
        Ok(())
    }

    pub fn open_blocks_db(db_path: &str) -> Result<DBConn, Error> {
        let mut create_flag = false;
        let open_flags = if fs::metadata(db_path).is_err() {
            // need to create
            create_flag = true;
            OpenFlags::SQLITE_OPEN_READ_WRITE | OpenFlags::SQLITE_OPEN_CREATE
        } else {
            // can just open
            OpenFlags::SQLITE_OPEN_READ_WRITE
        };

        let mut conn = DBConn::open_with_flags(db_path, open_flags)
            .map_err(|e| Error::DBError(db_error::SqliteError(e)))?;
        conn.busy_handler(Some(tx_busy_handler))
            .map_err(|e| Error::DBError(db_error::SqliteError(e)))?;

        if create_flag {
            // instantiate!
            StacksChainState::instantiate_blocks_db(&mut conn)?;
        }

        debug!("Opened blocks DB {}", db_path);
        Ok(conn)
    }

    /// Get the path to a block in the chunk store
    pub fn get_index_block_path(
        blocks_dir: &str,
        index_block_hash: &StacksBlockId,
    ) -> Result<String, Error> {
        let block_hash_bytes = index_block_hash.as_bytes();
        let mut block_path = PathBuf::from(blocks_dir);

        block_path.push(to_hex(&block_hash_bytes[0..2]));
        block_path.push(to_hex(&block_hash_bytes[2..4]));
        block_path.push(format!("{}", index_block_hash));

        let blocks_path_str = block_path
            .to_str()
            .ok_or_else(|| Error::DBError(db_error::ParseError))?
            .to_string();
        Ok(blocks_path_str)
    }

    /// Get the path to a block in the chunk store, given the burn header hash and block hash.
    pub fn get_block_path(
        blocks_dir: &str,
        consensus_hash: &ConsensusHash,
        block_hash: &BlockHeaderHash,
    ) -> Result<String, Error> {
        let index_block_hash = StacksBlockHeader::make_index_block_hash(consensus_hash, block_hash);
        StacksChainState::get_index_block_path(blocks_dir, &index_block_hash)
    }

    /// Make a directory tree for storing this block to the chunk store, and return the block's path
    fn make_block_dir(
        blocks_dir: &String,
        consensus_hash: &ConsensusHash,
        block_hash: &BlockHeaderHash,
    ) -> Result<String, Error> {
        let index_block_hash = StacksBlockHeader::make_index_block_hash(consensus_hash, block_hash);
        let block_hash_bytes = index_block_hash.as_bytes();
        let mut block_path = PathBuf::from(blocks_dir);

        block_path.push(to_hex(&block_hash_bytes[0..2]));
        block_path.push(to_hex(&block_hash_bytes[2..4]));

        let _ = StacksChainState::mkdirs(&block_path)?;

        block_path.push(format!("{}", to_hex(block_hash_bytes)));
        let blocks_path_str = block_path
            .to_str()
            .ok_or_else(|| Error::DBError(db_error::ParseError))?
            .to_string();
        Ok(blocks_path_str)
    }

    pub fn atomic_file_store<F>(
        path: &String,
        delete_on_error: bool,
        mut writer: F,
    ) -> Result<(), Error>
    where
        F: FnMut(&mut fs::File) -> Result<(), Error>,
    {
        let path_tmp = format!("{}.tmp", path);
        let mut fd = fs::OpenOptions::new()
            .read(false)
            .write(true)
            .create(true)
            .truncate(true)
            .open(&path_tmp)
            .map_err(|e| {
                if e.kind() == io::ErrorKind::NotFound {
                    error!("File not found: {:?}", &path_tmp);
                    Error::DBError(db_error::NotFoundError)
                } else {
                    error!("Failed to open {:?}: {:?}", &path_tmp, &e);
                    Error::DBError(db_error::IOError(e))
                }
            })?;

        writer(&mut fd).map_err(|e| {
            if delete_on_error {
                // abort
                let _ = fs::remove_file(&path_tmp);
            }
            e
        })?;

        fd.sync_all()
            .map_err(|e| Error::DBError(db_error::IOError(e)))?;

        // atomically put this file in place
        // TODO: this is atomic but not crash-consistent!  need to fsync the dir as well
        trace!("Rename {:?} to {:?}", &path_tmp, &path);
        fs::rename(&path_tmp, &path).map_err(|e| Error::DBError(db_error::IOError(e)))?;

        Ok(())
    }

    pub fn atomic_file_write(path: &String, bytes: &Vec<u8>) -> Result<(), Error> {
        StacksChainState::atomic_file_store(path, false, |ref mut fd| {
            fd.write_all(bytes)
                .map_err(|e| Error::DBError(db_error::IOError(e)))
        })
    }

    pub fn get_file_size(path: &String) -> Result<u64, Error> {
        let sz = match fs::metadata(path) {
            Ok(md) => md.len(),
            Err(e) => {
                if e.kind() == io::ErrorKind::NotFound {
                    return Err(Error::DBError(db_error::NotFoundError));
                } else {
                    error!("Failed to stat {:?}: {:?}", &path, &e);
                    return Err(Error::DBError(db_error::IOError(e)));
                }
            }
        };
        Ok(sz)
    }

    pub fn consensus_load<T: StacksMessageCodec>(path: &String) -> Result<T, Error> {
        let mut fd = fs::OpenOptions::new()
            .read(true)
            .write(false)
            .open(path)
            .map_err(|e| {
                if e.kind() == io::ErrorKind::NotFound {
                    Error::DBError(db_error::NotFoundError)
                } else {
                    Error::DBError(db_error::IOError(e))
                }
            })?;

        let mut bound_reader = BoundReader::from_reader(&mut fd, MAX_MESSAGE_LEN as u64);
        let inst = T::consensus_deserialize(&mut bound_reader).map_err(Error::NetError)?;
        Ok(inst)
    }

    /// Do we have a stored a block in the chunk store?
    pub fn has_block_indexed(
        blocks_dir: &String,
        index_block_hash: &StacksBlockId,
    ) -> Result<bool, Error> {
        let block_path = StacksChainState::get_index_block_path(blocks_dir, index_block_hash)?;
        match fs::metadata(block_path) {
            Ok(_) => Ok(true),
            Err(e) => {
                if e.kind() == io::ErrorKind::NotFound {
                    Ok(false)
                } else {
                    Err(Error::DBError(db_error::IOError(e)))
                }
            }
        }
    }

    /// Have we processed and stored a particular block?
    pub fn has_stored_block(
        blocks_db: &DBConn,
        blocks_dir: &String,
        consensus_hash: &ConsensusHash,
        block_hash: &BlockHeaderHash,
    ) -> Result<bool, Error> {
        let staging_status =
            StacksChainState::has_staging_block(blocks_db, consensus_hash, block_hash)?;
        let index_block_hash = StacksBlockHeader::make_index_block_hash(consensus_hash, block_hash);
        if staging_status {
            // not committed yet
            test_debug!(
                "Block {}/{} ({}) is staging",
                consensus_hash,
                block_hash,
                &index_block_hash
            );
            return Ok(false);
        }

        // only accepted if we stored it
        StacksChainState::has_block_indexed(blocks_dir, &index_block_hash)
    }

    /// Have we committed to and stored a microblock stream in the chunk store?
    /// The given consensus_hash is the burnchain header hash of the snapshot that selected this
    /// stream's anchored block.
    pub fn has_stored_microblocks(
        blocks_dir: &String,
        consensus_hash: &ConsensusHash,
        first_header: &BlockHeaderHash,
    ) -> Result<bool, Error> {
        if *first_header == EMPTY_MICROBLOCK_PARENT_HASH {
            // empty
            Ok(true)
        } else {
            // only accepted if we stored it
            let index_block_hash =
                StacksBlockHeader::make_index_block_hash(consensus_hash, first_header);
            StacksChainState::has_block_indexed(blocks_dir, &index_block_hash)
        }
    }

    /// Store a block to the chunk store, named by its hash
    pub fn store_block(
        blocks_dir: &String,
        consensus_hash: &ConsensusHash,
        block: &StacksBlock,
    ) -> Result<(), Error> {
        let block_hash = block.block_hash();
        let block_path = StacksChainState::make_block_dir(blocks_dir, consensus_hash, &block_hash)?;

        test_debug!(
            "Store {}/{} to {}",
            consensus_hash,
            &block_hash,
            &block_path
        );
        StacksChainState::atomic_file_store(&block_path, true, |ref mut fd| {
            block.consensus_serialize(fd).map_err(Error::NetError)
        })
    }

    /// Store an empty block to the chunk store, named by its hash.
    /// Used to mark an invalid block
    pub fn store_empty_block(
        blocks_path: &String,
        consensus_hash: &ConsensusHash,
        block_hash: &BlockHeaderHash,
    ) -> Result<(), Error> {
        let block_path =
            StacksChainState::make_block_dir(blocks_path, consensus_hash, &block_hash)?;
        StacksChainState::atomic_file_write(&block_path, &vec![])
    }

    /// Truncate an (invalid) block.  Frees up space while marking the block as processed so we
    /// don't process it again.
    fn free_block(
        blocks_path: &String,
        consensus_hash: &ConsensusHash,
        block_header_hash: &BlockHeaderHash,
    ) -> () {
        let block_path =
            StacksChainState::make_block_dir(blocks_path, consensus_hash, &block_header_hash)
                .expect("FATAL: failed to create block directory");

        fs::OpenOptions::new()
            .read(false)
            .write(true)
            .truncate(true)
            .open(&block_path)
            .expect(&format!(
                "FATAL: Failed to mark block path '{}' as free",
                &block_path
            ));
    }

    /// Free up all state for an invalid block
    pub fn free_block_state(
        blocks_path: &String,
        consensus_hash: &ConsensusHash,
        block_header: &StacksBlockHeader,
    ) -> () {
        StacksChainState::free_block(blocks_path, consensus_hash, &block_header.block_hash())
    }

    /// Get a list of all anchored blocks' hashes, and their burnchain headers
    pub fn list_blocks(
        blocks_conn: &DBConn,
    ) -> Result<Vec<(ConsensusHash, BlockHeaderHash)>, Error> {
        let list_block_sql = "SELECT * FROM staging_blocks ORDER BY height".to_string();
        let mut blocks = query_rows::<StagingBlock, _>(blocks_conn, &list_block_sql, NO_PARAMS)
            .map_err(Error::DBError)?;

        Ok(blocks
            .drain(..)
            .map(|b| (b.consensus_hash, b.anchored_block_hash))
            .collect())
    }

    /// Get all stacks block headers.  Great for testing!
    pub fn get_all_staging_block_headers(blocks_conn: &DBConn) -> Result<Vec<StagingBlock>, Error> {
        let sql = "SELECT * FROM staging_blocks ORDER BY height".to_string();
        query_rows::<StagingBlock, _>(blocks_conn, &sql, NO_PARAMS).map_err(Error::DBError)
    }

    /// Get a list of all microblocks' hashes, and their anchored blocks' hashes
    #[cfg(test)]
    pub fn list_microblocks(
        blocks_conn: &DBConn,
        blocks_dir: &String,
    ) -> Result<Vec<(ConsensusHash, BlockHeaderHash, Vec<BlockHeaderHash>)>, Error> {
        let mut blocks = StacksChainState::list_blocks(blocks_conn)?;
        let mut ret = vec![];

        for (consensus_hash, block_hash) in blocks.drain(..) {
            let list_microblock_sql = "SELECT * FROM staging_microblocks WHERE anchored_block_hash = ?1 AND consensus_hash = ?2 ORDER BY sequence".to_string();
            let list_microblock_args: [&dyn ToSql; 2] = [&block_hash, &consensus_hash];
            let mut microblocks = query_rows::<StagingMicroblock, _>(
                blocks_conn,
                &list_microblock_sql,
                &list_microblock_args,
            )
            .map_err(Error::DBError)?;

            let microblock_hashes = microblocks.drain(..).map(|mb| mb.microblock_hash).collect();
            ret.push((consensus_hash, block_hash, microblock_hashes));
        }

        Ok(ret)
    }

    /// Load up a blocks' bytes from the chunk store.
    /// Returns Ok(Some(bytes)) on success, if found.
    /// Returns Ok(none) if this block was found, but is known to be invalid
    /// Returns Err(...) on not found or I/O error
    pub fn load_block_bytes(
        blocks_dir: &String,
        consensus_hash: &ConsensusHash,
        block_hash: &BlockHeaderHash,
    ) -> Result<Option<Vec<u8>>, Error> {
        let block_path = StacksChainState::get_block_path(blocks_dir, consensus_hash, block_hash)?;
        let sz = StacksChainState::get_file_size(&block_path)?;
        if sz == 0 {
            debug!("Zero-sized block {}", block_hash);
            return Ok(None);
        }
        if sz > MAX_MESSAGE_LEN as u64 {
            debug!("Invalid block {}: too big", block_hash);
            return Ok(None);
        }

        let mut fd = fs::OpenOptions::new()
            .read(true)
            .write(false)
            .open(&block_path)
            .map_err(|e| {
                if e.kind() == io::ErrorKind::NotFound {
                    Error::DBError(db_error::NotFoundError)
                } else {
                    Error::DBError(db_error::IOError(e))
                }
            })?;

        let mut ret = vec![];
        fd.read_to_end(&mut ret)
            .map_err(|e| Error::DBError(db_error::IOError(e)))?;
        Ok(Some(ret))
    }

    /// Load up a block from the chunk store (staging or confirmed)
    /// Returns Ok(Some(block)) if found.
    /// Returns Ok(None) if this block was found, but is known to be invalid
    /// Returns Err(...) on not found or I/O error
    pub fn load_block(
        blocks_dir: &String,
        consensus_hash: &ConsensusHash,
        block_hash: &BlockHeaderHash,
    ) -> Result<Option<StacksBlock>, Error> {
        let block_path = StacksChainState::get_block_path(blocks_dir, consensus_hash, block_hash)?;
        let sz = StacksChainState::get_file_size(&block_path)?;
        if sz == 0 {
            debug!("Zero-sized block {}", &block_hash);
            return Ok(None);
        }

        let block: StacksBlock = StacksChainState::consensus_load(&block_path)?;
        Ok(Some(block))
    }

    /// Load up an anchored block header from the chunk store.
    /// Returns Ok(Some(blockheader)) if found.
    /// Returns Ok(None) if this block was found, but is known to be invalid
    /// Returns Err(...) on not found or I/O error
    pub fn load_block_header(
        blocks_dir: &String,
        consensus_hash: &ConsensusHash,
        block_hash: &BlockHeaderHash,
    ) -> Result<Option<StacksBlockHeader>, Error> {
        let block_path = StacksChainState::get_block_path(blocks_dir, consensus_hash, block_hash)?;
        let sz = StacksChainState::get_file_size(&block_path)?;
        if sz == 0 {
            debug!("Zero-sized block {}", &block_hash);
            return Ok(None);
        }

        let block_header: StacksBlockHeader = StacksChainState::consensus_load(&block_path)?;
        Ok(Some(block_header))
    }

    /// Store a stream of microblocks to the chunk store, named by its header block's hash.
    /// The given consensus_hash is the burnchain header hash of the snapshot that selected this
    /// stream's anchored block.
    ///
    /// The stored file is effectively an append-only file.  Microblocks may be appended to it
    /// later if e.g. multiple anchored blocks build off of different microblocks in the stream.
    /// Regardless, the file contains the longest stream built on by any anchored block discovered
    /// so far.
    ///
    /// The file stored is a serialized Vec<StacksMicroblock>
    pub fn store_microblock_stream(
        blocks_path: &String,
        consensus_hash: &ConsensusHash,
        microblocks: &Vec<StacksMicroblock>,
    ) -> Result<(), Error> {
        if microblocks.len() == 0 {
            StacksChainState::store_empty_block(
                blocks_path,
                consensus_hash,
                &EMPTY_MICROBLOCK_PARENT_HASH,
            )?;
            return Ok(());
        }

        let block_hash = microblocks[0].block_hash();
        let block_path =
            StacksChainState::make_block_dir(blocks_path, consensus_hash, &block_hash)?;

        StacksChainState::atomic_file_store(&block_path, false, |ref mut fd| {
            microblocks.consensus_serialize(fd).map_err(Error::NetError)
        })
    }

    /// Load a stream of microblocks from the chunk store, given its first block's hash.
    /// The given consensus_hash is the burnchain header hash of the snapshot that selected this
    /// stream's anchored block.
    /// Returns Ok(Some(microblocks)) if the data was found
    /// Returns Ok(None) if the microblocks stream was previously processed and is known to be invalid
    /// Returns Err(...) for not found, I/O error, etc.
    pub fn load_microblock_stream(
        blocks_path: &String,
        consensus_hash: &ConsensusHash,
        microblock_head_hash: &BlockHeaderHash,
    ) -> Result<Option<Vec<StacksMicroblock>>, Error> {
        let block_path =
            StacksChainState::get_block_path(blocks_path, consensus_hash, microblock_head_hash)?;
        let sz = StacksChainState::get_file_size(&block_path)?;
        if sz == 0 {
            // known-invalid
            debug!("Zero-sized microblock stream {}", &microblock_head_hash);
            return Ok(None);
        }

        let microblocks: Vec<StacksMicroblock> = StacksChainState::consensus_load(&block_path)?;
        Ok(Some(microblocks))
    }

    /// Closure for defaulting to an empty microblock stream if a microblock stream file is not found
    fn empty_stream(e: Error) -> Result<Option<Vec<StacksMicroblock>>, Error> {
        match e {
            Error::DBError(ref dbe) => match dbe {
                db_error::NotFoundError => Ok(Some(vec![])),
                _ => Err(e),
            },
            _ => Err(e),
        }
    }

    /// Load up a blob of data.
    /// Query should be structured to return rows of BLOBs
    fn load_block_data_blobs<P>(
        conn: &DBConn,
        sql_query: &String,
        sql_args: P,
    ) -> Result<Vec<Vec<u8>>, Error>
    where
        P: IntoIterator,
        P::Item: ToSql,
    {
        let mut stmt = conn
            .prepare(sql_query)
            .map_err(|e| Error::DBError(db_error::SqliteError(e)))?;

        let mut rows = stmt
            .query(sql_args)
            .map_err(|e| Error::DBError(db_error::SqliteError(e)))?;

        // gather
        let mut blobs = vec![];
        while let Some(row_res) = rows.next() {
            match row_res {
                Ok(row) => {
                    let next_blob: Vec<u8> = row.get(0);
                    blobs.push(next_blob);
                }
                Err(e) => {
                    return Err(Error::DBError(db_error::SqliteError(e)));
                }
            };
        }

        Ok(blobs)
    }

    /// Load up a staging block or microblock's bytes, given its hash and which table to use
    /// Treat an empty array as None.
    fn inner_load_staging_block_bytes(
        block_conn: &DBConn,
        table: &str,
        block_hash: &BlockHeaderHash,
    ) -> Result<Option<Vec<u8>>, Error> {
        let sql = format!("SELECT block_data FROM {} WHERE block_hash = ?1", table);
        let args = [&block_hash];
        let mut blobs = StacksChainState::load_block_data_blobs(block_conn, &sql, &args)?;
        let len = blobs.len();
        match len {
            0 => Ok(None),
            1 => {
                let blob = blobs.pop().unwrap();
                if blob.len() == 0 {
                    // cleared
                    Ok(None)
                } else {
                    Ok(Some(blob))
                }
            }
            _ => {
                unreachable!("Got multiple blocks for the same block hash");
            }
        }
    }

    fn load_staging_microblock_bytes(
        block_conn: &DBConn,
        block_hash: &BlockHeaderHash,
    ) -> Result<Option<Vec<u8>>, Error> {
        StacksChainState::inner_load_staging_block_bytes(
            block_conn,
            "staging_microblocks_data",
            block_hash,
        )
    }

    fn has_blocks_with_microblock_pubkh(
        block_conn: &DBConn,
        pubkey_hash: &Hash160,
        minimum_block_height: i64,
    ) -> bool {
        let sql = "SELECT 1 FROM staging_blocks WHERE microblock_pubkey_hash = ?1 AND height >= ?2";
        let args: &[&dyn ToSql] = &[pubkey_hash, &minimum_block_height];
        block_conn
            .query_row(sql, args, |_r| ())
            .optional()
            .expect("DB CORRUPTION: block header DB corrupted!")
            .is_some()
    }

    /// Load up a preprocessed (queued) but still unprocessed block.
    pub fn load_staging_block(
        block_conn: &DBConn,
        blocks_path: &String,
        consensus_hash: &ConsensusHash,
        block_hash: &BlockHeaderHash,
    ) -> Result<Option<StagingBlock>, Error> {
        let sql = "SELECT * FROM staging_blocks WHERE anchored_block_hash = ?1 AND consensus_hash = ?2 AND orphaned = 0 AND processed = 0".to_string();
        let args: &[&dyn ToSql] = &[&block_hash, &consensus_hash];
        let mut rows =
            query_rows::<StagingBlock, _>(block_conn, &sql, args).map_err(Error::DBError)?;
        let len = rows.len();
        match len {
            0 => Ok(None),
            1 => {
                let mut staging_block = rows.pop().unwrap();

                // load up associated block data
                staging_block.block_data =
                    StacksChainState::load_block_bytes(blocks_path, consensus_hash, block_hash)?
                        .unwrap_or(vec![]);
                Ok(Some(staging_block))
            }
            _ => {
                // should be impossible since this is the primary key
                panic!("Got two or more block rows with same burn and block hashes");
            }
        }
    }

    #[cfg(test)]
    fn load_staging_block_data(
        block_conn: &DBConn,
        blocks_path: &String,
        consensus_hash: &ConsensusHash,
        block_hash: &BlockHeaderHash,
    ) -> Result<Option<StacksBlock>, Error> {
        match StacksChainState::load_staging_block(
            block_conn,
            blocks_path,
            consensus_hash,
            block_hash,
        )? {
            Some(staging_block) => {
                if staging_block.block_data.len() == 0 {
                    return Ok(None);
                }

                match StacksBlock::consensus_deserialize(&mut &staging_block.block_data[..]) {
                    Ok(block) => Ok(Some(block)),
                    Err(e) => Err(Error::NetError(e)),
                }
            }
            None => Ok(None),
        }
    }

    /// Load up the list of users who burned for an unprocessed block.
    fn load_staging_block_user_supports(
        block_conn: &DBConn,
        consensus_hash: &ConsensusHash,
        block_hash: &BlockHeaderHash,
    ) -> Result<Vec<StagingUserBurnSupport>, Error> {
        let sql = "SELECT * FROM staging_user_burn_support WHERE anchored_block_hash = ?1 AND consensus_hash = ?2".to_string();
        let args: &[&dyn ToSql] = &[&block_hash, &consensus_hash];
        let rows = query_rows::<StagingUserBurnSupport, _>(block_conn, &sql, args)
            .map_err(Error::DBError)?;
        Ok(rows)
    }

    /// Load up a queued block's queued pubkey hash
    fn load_staging_block_pubkey_hash(
        block_conn: &DBConn,
        consensus_hash: &ConsensusHash,
        block_hash: &BlockHeaderHash,
    ) -> Result<Option<Hash160>, Error> {
        let sql = format!("SELECT microblock_pubkey_hash FROM staging_blocks WHERE anchored_block_hash = ?1 AND consensus_hash = ?2 AND processed = 0 AND orphaned = 0");
        let args: &[&dyn ToSql] = &[&block_hash, &consensus_hash];
        let rows =
            query_row_columns::<Hash160, _>(block_conn, &sql, args, "microblock_pubkey_hash")
                .map_err(Error::DBError)?;
        match rows.len() {
            0 => Ok(None),
            1 => Ok(Some(rows[0].clone())),
            _ => {
                // should be impossible since this is the primary key
                panic!("Got two or more block rows with same burn and block hashes");
            }
        }
    }

    /// Load up a preprocessed microblock (processed or not)
    pub fn load_staging_microblock(
        blocks_conn: &DBConn,
        consensus_hash: &ConsensusHash,
        block_hash: &BlockHeaderHash,
        microblock_hash: &BlockHeaderHash,
    ) -> Result<Option<StagingMicroblock>, Error> {
        let sql = "SELECT * FROM staging_microblocks WHERE consensus_hash = ?1 AND anchored_block_hash = ?2 AND microblock_hash = ?3 AND orphaned = 0".to_string();
        let args: &[&dyn ToSql] = &[&consensus_hash, &block_hash, &microblock_hash];
        let mut rows =
            query_rows::<StagingMicroblock, _>(blocks_conn, &sql, args).map_err(Error::DBError)?;
        let len = rows.len();
        match len {
            0 => Ok(None),
            1 => {
                // load associated block data
                let mut staging_microblock = rows.pop().unwrap();
                staging_microblock.block_data =
                    StacksChainState::load_staging_microblock_bytes(blocks_conn, microblock_hash)?
                        .unwrap_or(vec![]);
                Ok(Some(staging_microblock))
            }
            _ => {
                // should be impossible since microblocks are unique
                panic!("Got two or more microblock rows with the same hash");
            }
        }
    }

    /// Merge two sorted microblock streams.
    /// Resulting stream will be sorted by sequence.
    /// if staging_microblocks[i].processed is true, then it must have a non-empty block_data
    /// array.  If this is not true, then you'll get back a NetError
    fn merge_microblock_streams(
        staging_microblocks: Vec<StagingMicroblock>,
        disk_microblocks: Vec<StacksMicroblock>,
    ) -> Result<Vec<StacksMicroblock>, Error> {
        let num_staging_microblocks = staging_microblocks.len();
        let num_disk_microblocks = disk_microblocks.len();
        let cnt = if num_staging_microblocks < num_disk_microblocks {
            num_staging_microblocks
        } else {
            num_disk_microblocks
        };

        // merge staging and on-disk streams
        let mut microblocks = vec![];
        for i in 0..cnt {
            // favor DB-stored microblock over disk-stored, since the DB is less likely to be
            // corrupt!
            if !staging_microblocks[i].processed {
                if staging_microblocks[i].block_data.len() == 0 {
                    return Err(Error::NetError(net_error::DeserializeError(format!(
                        "Microblock {} does not have block data",
                        staging_microblocks[i].microblock_hash
                    ))));
                }

                let microblock = StacksMicroblock::consensus_deserialize(
                    &mut &staging_microblocks[i].block_data[..],
                )
                .map_err(Error::NetError)?;
                microblocks.push(microblock);
            } else {
                microblocks.push(disk_microblocks[i].clone());
            }
        }

        if cnt < num_staging_microblocks {
            for i in cnt..num_staging_microblocks {
                if !staging_microblocks[i].processed {
                    if staging_microblocks[i].block_data.len() == 0 {
                        return Err(Error::NetError(net_error::DeserializeError(format!(
                            "Microblock {} does not have block data",
                            staging_microblocks[i].microblock_hash
                        ))));
                    }

                    let microblock = StacksMicroblock::consensus_deserialize(
                        &mut &staging_microblocks[i].block_data[..],
                    )
                    .map_err(Error::NetError)?;
                    microblocks.push(microblock);
                } else {
                    // discontiguous -- there's a processed microblock occurring later in the
                    // sequence than an unprocessed microblock.  Shouldn't happen.
                    return Err(Error::DBError(db_error::Corruption));
                }
            }
        } else if cnt < num_disk_microblocks {
            for i in cnt..num_disk_microblocks {
                microblocks.push(disk_microblocks[i].clone());
            }
        }

        // just to be sure...
        microblocks.sort_by(|a, b| a.header.sequence.partial_cmp(&b.header.sequence).unwrap());

        Ok(microblocks)
    }

    /// Load up a block's descendent microblock stream, given its block hash and burn header hash.
    ///
    /// Does not check for duplicates or invalid data; feed the stream into validate_parent_microblock_stream() for that.
    ///
    /// Note that it's possible that some of the microblock data was already processed and moved to the chunk store.  If so,
    /// then this method goes and fetches them as well.
    pub fn load_staging_microblock_stream(
        blocks_conn: &DBConn,
        blocks_path: &String,
        consensus_hash: &ConsensusHash,
        anchored_block_hash: &BlockHeaderHash,
        last_seq: u16,
    ) -> Result<Option<Vec<StacksMicroblock>>, Error> {
        let sql = "SELECT * FROM staging_microblocks WHERE anchored_block_hash = ?1 AND consensus_hash = ?2 AND sequence <= ?3 AND orphaned = 0 ORDER BY sequence".to_string();
        let args: &[&dyn ToSql] = &[&anchored_block_hash, &consensus_hash, &last_seq];
        let mut staging_microblocks =
            query_rows::<StagingMicroblock, _>(blocks_conn, &sql, args).map_err(Error::DBError)?;

        if staging_microblocks.len() == 0 {
            // haven't seen any microblocks that descend from this block yet
            test_debug!(
                "No microblocks built on {}/{} up to {}",
                &consensus_hash,
                &anchored_block_hash,
                last_seq
            );
            return Ok(None);
        }

        // load associated staging microblock data
        for i in 0..staging_microblocks.len() {
            staging_microblocks[i].block_data = StacksChainState::load_staging_microblock_bytes(
                blocks_conn,
                &staging_microblocks[i].microblock_hash,
            )?
            .unwrap_or(vec![]);
        }

        let microblock_head_hash = &staging_microblocks[0].microblock_hash;

        // load any matching already-confirmed microblocks up.  This block may also confirm them
        // (but in a different fork).
        let disk_microblocks = match StacksChainState::load_microblock_stream(
            blocks_path,
            consensus_hash,
            microblock_head_hash,
        )
        .or_else(StacksChainState::empty_stream)?
        {
            Some(mblocks) => mblocks,
            None => vec![],
        };

        let microblocks =
            StacksChainState::merge_microblock_streams(staging_microblocks, disk_microblocks)?;
        Ok(Some(microblocks))
    }

    /// stacks_block _must_ have been committed, or this will return an error
    pub fn get_parent(&self, stacks_block: &StacksBlockId) -> Result<StacksBlockId, Error> {
        let sql = "SELECT parent_block_id FROM block_headers WHERE index_block_hash = ?";
        self.headers_db()
            .query_row(sql, &[stacks_block], |row| row.get(0))
            .map_err(|e| Error::from(db_error::from(e)))
    }

    pub fn get_parent_consensus_hash(
        sort_ic: &SortitionDBConn,
        parent_block_hash: &BlockHeaderHash,
        my_consensus_hash: &ConsensusHash,
    ) -> Result<Option<ConsensusHash>, Error> {
        let sort_handle = SortitionHandleConn::open_reader_consensus(sort_ic, my_consensus_hash)?;

        // find all blocks that we have that could be this block's parent
        let sql = "SELECT * FROM snapshots WHERE winning_stacks_block_hash = ?1";
        let possible_parent_snapshots =
            query_rows::<BlockSnapshot, _>(&sort_handle, &sql, &[parent_block_hash])?;
        for possible_parent in possible_parent_snapshots.into_iter() {
            let burn_ancestor =
                sort_handle.get_block_snapshot(&possible_parent.burn_header_hash)?;
            if let Some(_ancestor) = burn_ancestor {
                // found!
                return Ok(Some(possible_parent.consensus_hash));
            }
        }
        return Ok(None);
    }

    /// Get an anchored block's parent block header.
    /// Doesn't matter if it's staging or not.
    pub fn load_parent_block_header(
        sort_ic: &SortitionDBConn,
        blocks_path: &String,
        consensus_hash: &ConsensusHash,
        anchored_block_hash: &BlockHeaderHash,
    ) -> Result<Option<(StacksBlockHeader, ConsensusHash)>, Error> {
        let header = match StacksChainState::load_block_header(
            blocks_path,
            consensus_hash,
            anchored_block_hash,
        )? {
            Some(hdr) => hdr,
            None => {
                return Ok(None);
            }
        };

        let sort_handle = SortitionHandleConn::open_reader_consensus(sort_ic, consensus_hash)?;

        // find all blocks that we have that could be this block's parent
        let sql = "SELECT * FROM snapshots WHERE winning_stacks_block_hash = ?1";
        let possible_parent_snapshots =
            query_rows::<BlockSnapshot, _>(&sort_handle, &sql, &[&header.parent_block])?;
        for possible_parent in possible_parent_snapshots.into_iter() {
            let burn_ancestor =
                sort_handle.get_block_snapshot(&possible_parent.burn_header_hash)?;
            if let Some(ancestor) = burn_ancestor {
                // found!
                let ret = StacksChainState::load_block_header(
                    blocks_path,
                    &ancestor.consensus_hash,
                    &ancestor.winning_stacks_block_hash,
                )?
                .map(|header| (header, ancestor.consensus_hash));

                return Ok(ret);
            }
        }
        return Ok(None);
    }

    /// Store a preprocessed block, queuing it up for subsequent processing.
    /// The caller should at least verify that the block is attached to some fork in the burn
    /// chain.
    fn store_staging_block<'a>(
        tx: &mut BlocksDBTx<'a>,
        consensus_hash: &ConsensusHash,
        block: &StacksBlock,
        parent_consensus_hash: &ConsensusHash,
        commit_burn: u64,
        sortition_burn: u64,
        download_time: u64,
    ) -> Result<(), Error> {
        debug!(
            "Store anchored block {}/{}, parent in {}",
            consensus_hash,
            block.block_hash(),
            parent_consensus_hash
        );
        assert!(commit_burn < i64::max_value() as u64);
        assert!(sortition_burn < i64::max_value() as u64);

        let block_hash = block.block_hash();
        let index_block_hash =
            StacksBlockHeader::make_index_block_hash(&consensus_hash, &block_hash);

        let attachable = {
            // if this block has an unprocessed staging parent, then it's not attachable until its parent is.
            let has_parent_sql = "SELECT anchored_block_hash FROM staging_blocks WHERE anchored_block_hash = ?1 AND consensus_hash = ?2 AND processed = 0 AND orphaned = 0 LIMIT 1".to_string();
            let has_parent_args: &[&dyn ToSql] =
                &[&block.header.parent_block, &parent_consensus_hash];
            let rows = query_row_columns::<BlockHeaderHash, _>(
                &tx,
                &has_parent_sql,
                has_parent_args,
                "anchored_block_hash",
            )
            .map_err(Error::DBError)?;
            if rows.len() > 0 {
                // still have unprocessed parent -- this block is not attachable
                debug!(
                    "Store non-attachable anchored block {}/{}",
                    consensus_hash,
                    block.block_hash()
                );
                0
            } else {
                // no unprocessed parents -- this block is potentially attachable
                1
            }
        };

        // store block metadata
        let sql = "INSERT OR REPLACE INTO staging_blocks \
                   (anchored_block_hash, \
                   parent_anchored_block_hash, \
                   consensus_hash, \
                   parent_consensus_hash, \
                   parent_microblock_hash, \
                   parent_microblock_seq, \
                   microblock_pubkey_hash, \
                   height, \
                   attachable, \
                   processed, \
                   orphaned, \
                   commit_burn, \
                   sortition_burn, \
                   index_block_hash, \
                   arrival_time, \
                   processed_time, \
                   download_time) \
                   VALUES (?1, ?2, ?3, ?4, ?5, ?6, ?7, ?8, ?9, ?10, ?11, ?12, ?13, ?14, ?15, ?16, ?17)";
        let args: &[&dyn ToSql] = &[
            &block_hash,
            &block.header.parent_block,
            &consensus_hash,
            &parent_consensus_hash,
            &block.header.parent_microblock,
            &block.header.parent_microblock_sequence,
            &block.header.microblock_pubkey_hash,
            &u64_to_sql(block.header.total_work.work)?,
            &attachable,
            &0,
            &0,
            &u64_to_sql(commit_burn)?,
            &u64_to_sql(sortition_burn)?,
            &index_block_hash,
            &u64_to_sql(get_epoch_time_secs())?,
            &0,
            &u64_to_sql(download_time)?,
        ];

        tx.execute(&sql, args)
            .map_err(|e| Error::DBError(db_error::SqliteError(e)))?;

        StacksChainState::store_block(tx.get_blocks_path(), consensus_hash, block)?;

        // mark all children of this new block as unattachable -- need to attach this block first!
        // this should be done across all burnchains.
        let children_sql =
            "UPDATE staging_blocks SET attachable = 0 WHERE parent_anchored_block_hash = ?1";
        let children_args = [&block_hash];

        tx.execute(&children_sql, &children_args)
            .map_err(|e| Error::DBError(db_error::SqliteError(e)))?;

        Ok(())
    }

    /// Store a preprocessed microblock, queueing it up for subsequent processing.
    /// The caller should at least verify that this block was signed by the miner of the ancestor
    /// anchored block that this microblock builds off of.  Because microblocks may arrive out of
    /// order, this method does not check that.
    /// The consensus_hash and anchored_block_hash correspond to the _parent_ Stacks block.
    /// Microblocks ought to only be stored if they are first confirmed to have been signed.
    fn store_staging_microblock<'a>(
        tx: &mut BlocksDBTx<'a>,
        consensus_hash: &ConsensusHash,
        anchored_block_hash: &BlockHeaderHash,
        microblock: &StacksMicroblock,
    ) -> Result<(), Error> {
        test_debug!(
            "Store staging microblock {}/{}-{}",
            consensus_hash,
            anchored_block_hash,
            microblock.block_hash()
        );

        let mut microblock_bytes = vec![];
        microblock
            .consensus_serialize(&mut microblock_bytes)
            .map_err(Error::NetError)?;

        let index_block_hash =
            StacksBlockHeader::make_index_block_hash(consensus_hash, anchored_block_hash);

        // store microblock metadata
        let sql = "INSERT OR REPLACE INTO staging_microblocks (anchored_block_hash, consensus_hash, index_block_hash, microblock_hash, sequence, processed, orphaned) VALUES (?1, ?2, ?3, ?4, ?5, ?6, ?7)";
        let args: &[&dyn ToSql] = &[
            &anchored_block_hash,
            &consensus_hash,
            &index_block_hash,
            &microblock.block_hash(),
            &microblock.header.sequence,
            &0,
            &0,
        ];

        tx.execute(&sql, args)
            .map_err(|e| Error::DBError(db_error::SqliteError(e)))?;

        // store microblock bytes
        let block_sql = "INSERT OR REPLACE INTO staging_microblocks_data \
                         (block_hash, block_data)
                         VALUES (?1, ?2)";
        let block_args: &[&dyn ToSql] = &[&microblock.block_hash(), &microblock_bytes];

        tx.execute(&block_sql, block_args)
            .map_err(|e| Error::DBError(db_error::SqliteError(e)))?;

        Ok(())
    }

    /// Store users who burned in support of a block
    fn store_staging_block_user_burn_supports<'a>(
        tx: &mut BlocksDBTx<'a>,
        consensus_hash: &ConsensusHash,
        block_hash: &BlockHeaderHash,
        burn_supports: &Vec<UserBurnSupportOp>,
    ) -> Result<(), Error> {
        for burn_support in burn_supports.iter() {
            assert!(burn_support.burn_fee < i64::max_value() as u64);
        }

        for burn_support in burn_supports.iter() {
            let sql = "INSERT OR REPLACE INTO staging_user_burn_support (anchored_block_hash, consensus_hash, address, burn_amount, vtxindex) VALUES (?1, ?2, ?3, ?4, ?5)";
            let args: &[&dyn ToSql] = &[
                &consensus_hash,
                &block_hash,
                &burn_support.address.to_string(),
                &u64_to_sql(burn_support.burn_fee)?,
                &burn_support.vtxindex,
            ];

            tx.execute(&sql, args)
                .map_err(|e| Error::DBError(db_error::SqliteError(e)))?;
        }

        Ok(())
    }

    /// Read all the i64 values from a query (possibly none).
    fn read_i64s(conn: &DBConn, query: &str, args: &[&dyn ToSql]) -> Result<Vec<i64>, Error> {
        let mut stmt = conn
            .prepare(query)
            .map_err(|e| Error::DBError(db_error::SqliteError(e)))?;
        let mut rows = stmt
            .query(args)
            .map_err(|e| Error::DBError(db_error::SqliteError(e)))?;

        // gather
        let mut row_data: Vec<i64> = vec![];
        while let Some(row_res) = rows.next() {
            match row_res {
                Ok(row) => {
                    let val_opt: Option<i64> = row.get(0);
                    match val_opt {
                        Some(val) => {
                            row_data.push(val);
                        }
                        None => {}
                    }
                }
                Err(e) => {
                    return Err(Error::DBError(db_error::SqliteError(e)));
                }
            };
        }
        Ok(row_data)
    }

    /// Do we have a block queued up, and if so, is it being processed?.
    /// Return Some(processed) if the block is queued up -- true if processed, false if not
    /// Return None if the block is not queued up
    fn get_staging_block_status(
        blocks_conn: &DBConn,
        consensus_hash: &ConsensusHash,
        block_hash: &BlockHeaderHash,
    ) -> Result<Option<bool>, Error> {
        StacksChainState::read_i64s(blocks_conn, "SELECT processed FROM staging_blocks WHERE anchored_block_hash = ?1 AND consensus_hash = ?2", &[block_hash, consensus_hash])
            .and_then(|processed| {
                if processed.len() == 0 {
                    Ok(None)
                }
                else if processed.len() == 1 {
                    Ok(Some(processed[0] != 0))
                }
                else {
                    Err(Error::DBError(db_error::Overflow))
                }
            })
    }

    /// Is a block orphaned?
    pub fn is_block_orphaned(
        blocks_conn: &DBConn,
        consensus_hash: &ConsensusHash,
        block_hash: &BlockHeaderHash,
    ) -> Result<bool, Error> {
        StacksChainState::read_i64s(blocks_conn, "SELECT orphaned FROM staging_blocks WHERE anchored_block_hash = ?1 AND consensus_hash = ?2", &[block_hash, consensus_hash])
            .and_then(|orphaned| {
                if orphaned.len() == 0 {
                    Ok(false)
                }
                else if orphaned.len() == 1 {
                    Ok(orphaned[0] != 0)
                }
                else {
                    Err(Error::DBError(db_error::Overflow))
                }
            })
    }

    /// Do we have a microblock queued up, and if so, is it being processed?
    /// Return Some(processed) if the microblock is queued up
    /// Return None if the microblock is not queued up
    pub fn get_staging_microblock_status(
        blocks_conn: &DBConn,
        consensus_hash: &ConsensusHash,
        block_hash: &BlockHeaderHash,
        microblock_hash: &BlockHeaderHash,
    ) -> Result<Option<bool>, Error> {
        StacksChainState::read_i64s(blocks_conn, "SELECT processed FROM staging_microblocks WHERE anchored_block_hash = ?1 AND microblock_hash = ?2 AND consensus_hash = ?3", &[block_hash, microblock_hash, consensus_hash])
            .and_then(|processed| {
                if processed.len() == 0 {
                    Ok(None)
                }
                else if processed.len() == 1 {
                    Ok(Some(processed[0] != 0))
                }
                else {
                    Err(Error::DBError(db_error::Overflow))
                }
            })
    }

    /// Is a microblock orphaned?
    pub fn is_microblock_orphaned(
        blocks_conn: &DBConn,
        consensus_hash: &ConsensusHash,
        block_hash: &BlockHeaderHash,
        microblock_hash: &BlockHeaderHash,
    ) -> Result<bool, Error> {
        StacksChainState::read_i64s(blocks_conn, "SELECT orphaned FROM staging_microblocks WHERE anchored_block_hash = ?1 AND microblock_hash = ?2 AND consensus_hash = ?3", &[block_hash, microblock_hash, consensus_hash])
            .and_then(|orphaned| {
                if orphaned.len() == 0 {
                    Ok(false)
                }
                else if orphaned.len() == 1 {
                    Ok(orphaned[0] != 0)
                }
                else {
                    Err(Error::DBError(db_error::Overflow))
                }
            })
    }

    /// What's the first microblock hash in a stream?
    pub fn get_microblock_stream_head_hash(
        blocks_conn: &DBConn,
        consensus_hash: &ConsensusHash,
        anchored_header_hash: &BlockHeaderHash,
    ) -> Result<Option<BlockHeaderHash>, Error> {
        let sql = "SELECT * FROM staging_microblocks WHERE consensus_hash = ?1 AND anchored_block_hash = ?2 AND sequence = 0 AND orphaned = 0".to_string();
        let args: &[&dyn ToSql] = &[&consensus_hash, &anchored_header_hash];
        let staging_microblocks =
            query_rows::<StagingMicroblock, _>(blocks_conn, &sql, args).map_err(Error::DBError)?;
        match staging_microblocks.len() {
            0 => Ok(None),
            1 => Ok(Some(staging_microblocks[0].microblock_hash.clone())),
            _ => Ok(None), // leader equivocated
        }
    }

    /// Generate a blocks inventory message, given the output of
    /// SortitionDB::get_stacks_header_hashes().  Note that header_hashes must be less than or equal to
    /// pox_constants.reward_cycle_length, in order to generate a valid BlocksInvData payload.
    pub fn get_blocks_inventory(
        &self,
        header_hashes: &[(ConsensusHash, Option<BlockHeaderHash>)],
    ) -> Result<BlocksInvData, Error> {
        let mut block_bits = vec![];
        let mut microblock_bits = vec![];

        for (consensus_hash, stacks_header_hash_opt) in header_hashes.iter() {
            match stacks_header_hash_opt {
                None => {
                    test_debug!(
                        "Do not have any block in burn block {} in {}",
                        &consensus_hash,
                        &self.blocks_path
                    );
                    block_bits.push(false);
                    microblock_bits.push(false);
                }
                Some(ref stacks_header_hash) => {
                    let index_block_hash = StacksBlockHeader::make_index_block_hash(
                        consensus_hash,
                        stacks_header_hash,
                    );

                    // check block
                    if StacksChainState::has_block_indexed(&self.blocks_path, &index_block_hash)? {
                        // it had better _not_ be empty (empty indicates invalid)
                        let block_path = StacksChainState::get_index_block_path(
                            &self.blocks_path,
                            &index_block_hash,
                        )?;
                        let sz = StacksChainState::get_file_size(&block_path)?;
                        if sz > 0 {
                            test_debug!(
                                "Have anchored block {} in {}",
                                &index_block_hash,
                                &self.blocks_path
                            );
                            block_bits.push(true);
                        } else {
                            test_debug!(
                                "Anchored block {} is orphaned; not reporting in inventory",
                                &index_block_hash
                            );
                            block_bits.push(false);
                        }
                    } else {
                        test_debug!("Do not have {} in {}", &index_block_hash, &self.blocks_path);
                        block_bits.push(false);
                        microblock_bits.push(false);
                        continue;
                    }

                    // check confirmed microblocks (only report them if we have the anchored block
                    // that produced them).
                    match self.get_confirmed_microblock_index_hash(&index_block_hash)? {
                        Some(microblock_index_hash) => {
                            if self.has_confirmed_microblocks_indexed(&microblock_index_hash)? {
                                let mblocks_path = StacksChainState::get_index_block_path(
                                    &self.blocks_path,
                                    &microblock_index_hash,
                                )?;
                                let sz = StacksChainState::get_file_size(&mblocks_path)?;
                                if sz > 0 {
                                    // state was not orphaned
                                    let num_mblocks =
                                        self.get_microblock_stream_length(&index_block_hash)?;
                                    if num_mblocks > 0 {
                                        // only report this stream as "present" if there are any blocks
                                        // in this stream.
                                        test_debug!(
                                            "Have confirmed microblocks {} in {}",
                                            &microblock_index_hash,
                                            &self.blocks_path
                                        );
                                        microblock_bits.push(true);
                                    } else {
                                        test_debug!("Do not have confirmed microblocks {} in {} -- zero-length stream", &microblock_index_hash, &self.blocks_path);
                                        microblock_bits.push(false);
                                    }
                                } else {
                                    // state was orphaned
                                    test_debug!("Microblock stream {} is orphaned; not reporting in inventory", &microblock_index_hash);
                                    microblock_bits.push(false);
                                }
                            } else {
                                test_debug!(
                                    "Do not have confirmed microblocks {} in {} -- file not found",
                                    &microblock_index_hash,
                                    &self.blocks_path
                                );
                                microblock_bits.push(false);
                            }
                        }
                        None => {
                            test_debug!("Do not have confirmed microblocks off of anchored block {} -- no index hash", &index_block_hash);
                            microblock_bits.push(false);
                        }
                    }
                }
            }
        }

        assert_eq!(block_bits.len(), microblock_bits.len());

        let block_bitvec = BlocksInvData::compress_bools(&block_bits);
        let microblocks_bitvec = BlocksInvData::compress_bools(&microblock_bits);

        Ok(BlocksInvData {
            bitlen: block_bits.len() as u16,
            block_bitvec: block_bitvec,
            microblocks_bitvec: microblocks_bitvec,
        })
    }

    /// Do we have a staging block?  Return true if the block is present and marked as unprocessed;
    /// false otherwise
    pub fn has_staging_block(
        blocks_conn: &DBConn,
        consensus_hash: &ConsensusHash,
        block_hash: &BlockHeaderHash,
    ) -> Result<bool, Error> {
        match StacksChainState::get_staging_block_status(blocks_conn, consensus_hash, block_hash)? {
            Some(processed) => Ok(!processed),
            None => Ok(false),
        }
    }

    /// Do we have a staging microblock?  Return true if the microblock is present and marked as
    /// unprocesed; false otherwise
    pub fn has_staging_microblock(
        blocks_conn: &DBConn,
        consensus_hash: &ConsensusHash,
        block_hash: &BlockHeaderHash,
        microblock_hash: &BlockHeaderHash,
    ) -> Result<bool, Error> {
        match StacksChainState::get_staging_microblock_status(
            blocks_conn,
            consensus_hash,
            block_hash,
            microblock_hash,
        )? {
            Some(processed) => Ok(!processed),
            None => Ok(false),
        }
    }

    /// Do we have a confirmed, processed microblock? Return true if the microblock is present and marked as processed; false otherwise
    pub fn has_confirmed_microblock(
        blocks_conn: &DBConn,
        consensus_hash: &ConsensusHash,
        block_hash: &BlockHeaderHash,
        microblock_hash: &BlockHeaderHash,
    ) -> Result<bool, Error> {
        match StacksChainState::get_staging_microblock_status(
            blocks_conn,
            consensus_hash,
            block_hash,
            microblock_hash,
        )? {
            Some(processed) => Ok(processed),
            None => Ok(false),
        }
    }

    /// Delete a microblock's data from staging
    fn delete_staging_microblock_data<'a>(
        tx: &mut BlocksDBTx<'a>,
        microblock_hash: &BlockHeaderHash,
    ) -> Result<(), Error> {
        // clear out the block data from staging
        let clear_sql = "DELETE FROM staging_microblocks_data WHERE block_hash = ?1".to_string();
        let clear_args = [&microblock_hash];

        tx.execute(&clear_sql, &clear_args)
            .map_err(|e| Error::DBError(db_error::SqliteError(e)))?;

        Ok(())
    }

    /// Mark an anchored block as orphaned and both orphan and delete its descendent microblock data.
    /// The blocks database will eventually delete all orphaned data.
    fn delete_orphaned_epoch_data<'a>(
        tx: &mut BlocksDBTx<'a>,
        consensus_hash: &ConsensusHash,
        anchored_block_hash: &BlockHeaderHash,
    ) -> Result<(), Error> {
        // This block is orphaned
        let update_block_sql = "UPDATE staging_blocks SET orphaned = 1, processed = 1, attachable = 0 WHERE consensus_hash = ?1 AND anchored_block_hash = ?2".to_string();
        let update_block_args: &[&dyn ToSql] = &[consensus_hash, anchored_block_hash];

        // All descendents of this processed block are never attachable.
        // Indicate this by marking all children as orphaned (but not procesed), across all burnchain forks.
        let update_children_sql = "UPDATE staging_blocks SET orphaned = 1, processed = 0, attachable = 0 WHERE parent_consensus_hash = ?1 AND parent_anchored_block_hash = ?2".to_string();
        let update_children_args: &[&dyn ToSql] = &[consensus_hash, anchored_block_hash];

        // find all orphaned microblocks, and delete the block data
        let find_orphaned_microblocks_sql = "SELECT microblock_hash FROM staging_microblocks WHERE consensus_hash = ?1 AND anchored_block_hash = ?2".to_string();
        let find_orphaned_microblocks_args: &[&dyn ToSql] = &[consensus_hash, anchored_block_hash];
        let orphaned_microblock_hashes = query_row_columns::<BlockHeaderHash, _>(
            tx,
            &find_orphaned_microblocks_sql,
            find_orphaned_microblocks_args,
            "microblock_hash",
        )
        .map_err(Error::DBError)?;

        // drop microblocks (this processes them)
        let update_microblock_children_sql = "UPDATE staging_microblocks SET orphaned = 1, processed = 1 WHERE consensus_hash = ?1 AND anchored_block_hash = ?2".to_string();
        let update_microblock_children_args: &[&dyn ToSql] = &[consensus_hash, anchored_block_hash];

        tx.execute(&update_block_sql, update_block_args)
            .map_err(|e| Error::DBError(db_error::SqliteError(e)))?;

        tx.execute(&update_children_sql, update_children_args)
            .map_err(|e| Error::DBError(db_error::SqliteError(e)))?;

        tx.execute(
            &update_microblock_children_sql,
            update_microblock_children_args,
        )
        .map_err(|e| Error::DBError(db_error::SqliteError(e)))?;

        for mblock_hash in orphaned_microblock_hashes {
            StacksChainState::delete_staging_microblock_data(tx, &mblock_hash)?;
        }

        // mark the block as empty if we haven't already
        let block_path = StacksChainState::get_block_path(
            tx.get_blocks_path(),
            consensus_hash,
            anchored_block_hash,
        )?;
        match fs::metadata(&block_path) {
            Ok(_) => {
                StacksChainState::free_block(
                    tx.get_blocks_path(),
                    consensus_hash,
                    anchored_block_hash,
                );
            }
            Err(_) => {
                StacksChainState::atomic_file_write(&block_path, &vec![])?;
            }
        }

        Ok(())
    }

    /// Clear out a staging block -- mark it as processed.
    /// Mark its children as attachable.
    /// Idempotent.
    /// sort_tx_opt is required if accept is true
    fn set_block_processed<'a, 'b>(
        tx: &mut BlocksDBTx<'a>,
        mut sort_tx_opt: Option<&mut SortitionHandleTx<'b>>,
        consensus_hash: &ConsensusHash,
        anchored_block_hash: &BlockHeaderHash,
        accept: bool,
    ) -> Result<(), Error> {
        let sql = "SELECT * FROM staging_blocks WHERE consensus_hash = ?1 AND anchored_block_hash = ?2 AND orphaned = 0".to_string();
        let args: &[&dyn ToSql] = &[&consensus_hash, &anchored_block_hash];

        let has_stored_block = StacksChainState::has_stored_block(
            tx,
            tx.get_blocks_path(),
            consensus_hash,
            anchored_block_hash,
        )?;
        let _block_path = StacksChainState::make_block_dir(
            tx.get_blocks_path(),
            consensus_hash,
            anchored_block_hash,
        )?;

        let rows = query_rows::<StagingBlock, _>(tx, &sql, args).map_err(Error::DBError)?;
        let block = match rows.len() {
            0 => {
                // not an error if this block was already orphaned
                let orphan_sql = "SELECT * FROM staging_blocks WHERE consensus_hash = ?1 AND anchored_block_hash = ?2 AND orphaned = 1".to_string();
                let orphan_args: &[&dyn ToSql] = &[&consensus_hash, &anchored_block_hash];
                let orphan_rows = query_rows::<StagingBlock, _>(tx, &orphan_sql, orphan_args)
                    .map_err(Error::DBError)?;
                if orphan_rows.len() == 1 {
                    return Ok(());
                } else {
                    test_debug!(
                        "No such block at {}/{}",
                        consensus_hash,
                        anchored_block_hash
                    );
                    return Err(Error::DBError(db_error::NotFoundError));
                }
            }
            1 => rows[0].clone(),
            _ => {
                // should never happen
                panic!("Multiple staging blocks with same burn hash and block hash");
            }
        };

        if !block.processed {
            if !has_stored_block {
                if accept {
                    debug!(
                        "Accept block {}/{} as {}",
                        consensus_hash,
                        anchored_block_hash,
                        StacksBlockHeader::make_index_block_hash(
                            &consensus_hash,
                            &anchored_block_hash
                        )
                    );
                } else {
                    debug!("Reject block {}/{}", consensus_hash, anchored_block_hash);
                }
            } else {
                debug!(
                    "Already stored block {}/{} ({})",
                    consensus_hash,
                    anchored_block_hash,
                    StacksBlockHeader::make_index_block_hash(&consensus_hash, &anchored_block_hash)
                );
            }
        } else {
            debug!(
                "Already processed block {}/{} ({})",
                consensus_hash,
                anchored_block_hash,
                StacksBlockHeader::make_index_block_hash(&consensus_hash, &anchored_block_hash)
            );
        }

        let update_sql = "UPDATE staging_blocks SET processed = 1, processed_time = ?1 WHERE consensus_hash = ?2 AND anchored_block_hash = ?3".to_string();
        let update_args: &[&dyn ToSql] = &[
            &u64_to_sql(get_epoch_time_secs())?,
            &consensus_hash,
            &anchored_block_hash,
        ];

        tx.execute(&update_sql, update_args)
            .map_err(|e| Error::DBError(db_error::SqliteError(e)))?;

        if accept {
            // if we accepted this block, then children of this processed block are now attachable.
            // Applies across all burnchain forks
            let update_children_sql =
                "UPDATE staging_blocks SET attachable = 1 WHERE parent_anchored_block_hash = ?1"
                    .to_string();
            let update_children_args = [&anchored_block_hash];

            tx.execute(&update_children_sql, &update_children_args)
                .map_err(|e| Error::DBError(db_error::SqliteError(e)))?;

            // mark this block as processed in the burn db too
            match sort_tx_opt {
                Some(ref mut sort_tx) => {
                    sort_tx.set_stacks_block_accepted(
                        consensus_hash,
                        &block.parent_anchored_block_hash,
                        &block.anchored_block_hash,
                        block.height,
                    )?;
                }
                None => {
                    if !cfg!(test) {
                        // not allowed in production
                        panic!("No burn DB transaction given to block processor");
                    }
                }
            }
        } else {
            // Otherwise, all descendents of this processed block are never attachable.
            // Mark this block's children as orphans, blow away its data, and blow away its descendent microblocks.
            test_debug!("Orphan block {}/{}", consensus_hash, anchored_block_hash);
            StacksChainState::delete_orphaned_epoch_data(tx, consensus_hash, anchored_block_hash)?;
        }

        Ok(())
    }

    /// Drop a trail of staging microblocks.  Mark them as orphaned and delete their data.
    /// Also, orphan any anchored children blocks that build off of the now-orphaned microblocks.
    fn drop_staging_microblocks<'a>(
        tx: &mut BlocksDBTx<'a>,
        consensus_hash: &ConsensusHash,
        anchored_block_hash: &BlockHeaderHash,
        invalid_block_hash: &BlockHeaderHash,
    ) -> Result<(), Error> {
        // find offending sequence
        let seq_sql = "SELECT sequence FROM staging_microblocks WHERE consensus_hash = ?1 AND anchored_block_hash = ?2 AND microblock_hash = ?3 AND processed = 0 AND orphaned = 0".to_string();
        let seq_args: &[&dyn ToSql] = &[&consensus_hash, &anchored_block_hash, &invalid_block_hash];
        let seq = match query_int::<_>(tx, &seq_sql, seq_args) {
            Ok(seq) => seq,
            Err(e) => match e {
                db_error::NotFoundError => {
                    // no microblocks to delete
                    return Ok(());
                }
                _ => {
                    return Err(Error::DBError(e));
                }
            },
        };

        test_debug!(
            "Drop staging microblocks {}/{} up to {} ({})",
            consensus_hash,
            anchored_block_hash,
            invalid_block_hash,
            seq
        );

        // drop staging children at and beyond the invalid block
        let update_microblock_children_sql = "UPDATE staging_microblocks SET orphaned = 1, processed = 1 WHERE anchored_block_hash = ?1 AND sequence >= ?2".to_string();
        let update_microblock_children_args: &[&dyn ToSql] = &[&anchored_block_hash, &seq];

        tx.execute(
            &update_microblock_children_sql,
            update_microblock_children_args,
        )
        .map_err(|e| Error::DBError(db_error::SqliteError(e)))?;

        // find all orphaned microblocks hashes, and delete the block data
        let find_orphaned_microblocks_sql = "SELECT microblock_hash FROM staging_microblocks WHERE anchored_block_hash = ?1 AND sequence >= ?2".to_string();
        let find_orphaned_microblocks_args: &[&dyn ToSql] = &[&anchored_block_hash, &seq];
        let orphaned_microblock_hashes = query_row_columns::<BlockHeaderHash, _>(
            tx,
            &find_orphaned_microblocks_sql,
            find_orphaned_microblocks_args,
            "microblock_hash",
        )
        .map_err(Error::DBError)?;

        for mblock_hash in orphaned_microblock_hashes.iter() {
            StacksChainState::delete_staging_microblock_data(tx, &mblock_hash)?;
        }

        for mblock_hash in orphaned_microblock_hashes.iter() {
            // orphan any staging blocks that build on the now-invalid microblocks
            let update_block_children_sql = "UPDATE staging_blocks SET orphaned = 1, processed = 0, attachable = 0 WHERE parent_microblock_hash = ?1".to_string();
            let update_block_children_args = [&mblock_hash];

            tx.execute(&update_block_children_sql, &update_block_children_args)
                .map_err(|e| Error::DBError(db_error::SqliteError(e)))?;

            // mark the block as empty if we haven't already
            let block_path = StacksChainState::get_block_path(
                tx.get_blocks_path(),
                consensus_hash,
                anchored_block_hash,
            )?;
            match fs::metadata(&block_path) {
                Ok(_) => {
                    StacksChainState::free_block(
                        tx.get_blocks_path(),
                        consensus_hash,
                        anchored_block_hash,
                    );
                }
                Err(_) => {
                    StacksChainState::atomic_file_write(&block_path, &vec![])?;
                }
            }
        }

        Ok(())
    }

    /// Mark a range of a stream of microblocks as confirmed -- move them to the chunk store if
    /// they're not there already.
    ///
    /// All the corresponding blocks must have been validated and proven contiguous.
    fn set_microblocks_confirmed<'a>(
        tx: &mut BlocksDBTx<'a>,
        consensus_hash: &ConsensusHash,
        anchored_block_hash: &BlockHeaderHash,
        last_seq: u16,
    ) -> Result<(), Error> {
        let sql = "SELECT * FROM staging_microblocks WHERE consensus_hash = ?1 AND anchored_block_hash = ?2 AND sequence <= ?3 AND orphaned = 0 ORDER BY sequence ASC".to_string();
        let args: &[&dyn ToSql] = &[&consensus_hash, &anchored_block_hash, &last_seq];
        let mut staging_microblocks =
            query_rows::<StagingMicroblock, _>(tx, &sql, args).map_err(Error::DBError)?;

        // load associated staging microblock data, if present
        for i in 0..staging_microblocks.len() {
            staging_microblocks[i].block_data = StacksChainState::load_staging_microblock_bytes(
                tx,
                &staging_microblocks[i].microblock_hash,
            )?
            .unwrap_or(vec![]);
        }

        // what's the first microblock in this stream?
        let first_microblock_hash = match StacksChainState::get_microblock_stream_head_hash(
            tx,
            consensus_hash,
            anchored_block_hash,
        )? {
            Some(bhh) => bhh,
            None => {
                unreachable!(
                    "BUG: No staging microblocks head hash, but loaded staging microblocks!"
                );
            }
        };

        // merge with chunk-stored microblock stream, if present
        let stored_microblocks = match StacksChainState::load_microblock_stream(
            tx.get_blocks_path(),
            consensus_hash,
            &first_microblock_hash,
        )
        .or_else(StacksChainState::empty_stream)?
        {
            Some(mblocks) => mblocks,
            None => vec![],
        };

        let microblocks =
            StacksChainState::merge_microblock_streams(staging_microblocks, stored_microblocks)?;

        debug!(
            "Accept microblock stream {}/{}({}) as {}",
            StacksBlockHeader::make_index_block_hash(consensus_hash, anchored_block_hash),
            microblocks[0].block_hash(),
            last_seq,
            StacksBlockHeader::make_index_block_hash(consensus_hash, &microblocks[0].block_hash())
        );
        StacksChainState::store_microblock_stream(
            tx.get_blocks_path(),
            consensus_hash,
            &microblocks,
        )?;

        // clear out of staging
        let sql = "UPDATE staging_microblocks SET processed = 1 WHERE consensus_hash = ?1 AND anchored_block_hash = ?2 AND sequence <= ?3".to_string();
        let args: &[&dyn ToSql] = &[&consensus_hash, &anchored_block_hash, &last_seq];

        tx.execute(&sql, args)
            .map_err(|e| Error::DBError(db_error::SqliteError(e)))?;

        for i in 0..microblocks.len() {
            StacksChainState::delete_staging_microblock_data(tx, &microblocks[i].block_hash())?;
        }

        Ok(())
    }

    /// Is a particular microblock in staging, given its _indexed anchored block hash_?
    pub fn has_staging_microblock_indexed(
        &self,
        index_anchor_block_hash: &StacksBlockId,
        seq: u16,
    ) -> Result<bool, Error> {
        StacksChainState::read_i64s(&self.blocks_db, "SELECT processed FROM staging_microblocks WHERE index_block_hash = ?1 AND sequence = ?2", &[&index_anchor_block_hash, &seq])
            .and_then(|processed| {
                if processed.len() == 0 {
                    Ok(false)
                }
                else if processed.len() == 1 {
                    Ok(processed[0] == 0)
                }
                else {
                    Err(Error::DBError(db_error::Overflow))
                }
            })
    }

    /// Do we have a particular microblock stream given it _indexed head microblock hash_?
    pub fn has_confirmed_microblocks_indexed(
        &self,
        index_microblock_hash: &StacksBlockId,
    ) -> Result<bool, Error> {
        StacksChainState::has_block_indexed(&self.blocks_path, index_microblock_hash)
    }

    /// How many microblocks are in a given stream?
    pub fn get_microblock_stream_length(
        &self,
        index_anchor_block_hash: &StacksBlockId,
    ) -> Result<u64, Error> {
        let sql = "SELECT COUNT(microblock_hash) FROM staging_microblocks WHERE index_block_hash = ?1 AND processed = 1 AND orphaned = 0".to_string();
        let args = [&index_anchor_block_hash as &dyn ToSql];
        let cnt = query_count(&self.blocks_db, &sql, &args).map_err(Error::DBError)?;
        Ok(cnt as u64)
    }

    /// Given an index anchor block hash, get the index microblock hash for a confirmed microblock stream.
    pub fn get_confirmed_microblock_index_hash(
        &self,
        index_anchor_block_hash: &StacksBlockId,
    ) -> Result<Option<StacksBlockId>, Error> {
        let sql = "SELECT microblock_hash,consensus_hash FROM staging_microblocks WHERE index_block_hash = ?1 AND sequence = 0 AND processed = 1 AND orphaned = 0 LIMIT 1";
        let args = [&index_anchor_block_hash as &dyn ToSql];

        let row_data_opt = self
            .blocks_db
            .query_row(sql, &args, |row| {
                let microblock_hash = BlockHeaderHash::from_column(row, "microblock_hash")?;
                let consensus_hash = ConsensusHash::from_column(row, "consensus_hash")?;
                Ok((microblock_hash, consensus_hash))
            })
            .optional()
            .map_err(|e| Error::DBError(db_error::SqliteError(e)))?;

        match row_data_opt {
            Some(Ok((microblock_hash, consensus_hash))) => {
                let index_microblock_hash =
                    StacksBlockHeader::make_index_block_hash(&consensus_hash, &microblock_hash);
                trace!(
                    "Index microblock hash of anchored block {} is {}",
                    index_anchor_block_hash,
                    &index_microblock_hash
                );
                Ok(Some(index_microblock_hash))
            }
            Some(Err(e)) => Err(e),
            None => {
                // doesn't exist
                trace!(
                    "No confirmed microblocks off of anchored block {}",
                    index_anchor_block_hash
                );
                Ok(None)
            }
        }
    }

    /// Do we have any unconfirmed microblocks at or after the given sequence number?
    pub fn has_any_staging_microblock_indexed(
        &mut self,
        index_block_hash: &StacksBlockId,
        min_seq: u16,
    ) -> Result<bool, Error> {
        StacksChainState::read_i64s(&self.blocks_db, "SELECT processed FROM staging_microblocks WHERE index_block_hash = ?1 AND sequence >= ?2 LIMIT 1", &[&index_block_hash, &min_seq])
            .and_then(|processed| {
                if processed.len() == 0 {
                    Ok(false)
                }
                else if processed.len() == 1 {
                    Ok(processed[0] == 0)
                }
                else {
                    Err(Error::DBError(db_error::Overflow))
                }
            })
    }

    /// Do we have any microblock available to serve in any capacity, given its anchored block's
    /// index block hash?
    #[cfg(test)]
    fn has_microblocks_indexed(&mut self, index_block_hash: &StacksBlockId) -> Result<bool, Error> {
        StacksChainState::read_i64s(
            &self.blocks_db,
            "SELECT processed FROM staging_microblocks WHERE index_block_hash = ?1",
            &[&index_block_hash],
        )
        .and_then(|processed| Ok(processed.len() > 0))
    }

    /// Given an index block hash, get the burn header hash and block hash
    pub fn get_block_header_hashes(
        &self,
        index_block_hash: &StacksBlockId,
    ) -> Result<Option<(ConsensusHash, BlockHeaderHash)>, Error> {
        let sql = "SELECT consensus_hash,anchored_block_hash FROM staging_blocks WHERE index_block_hash = ?1";
        let args = [index_block_hash as &dyn ToSql];

        let row_data_opt = self
            .blocks_db
            .query_row(sql, &args, |row| {
                let anchored_block_hash = BlockHeaderHash::from_column(row, "anchored_block_hash")?;
                let consensus_hash = ConsensusHash::from_column(row, "consensus_hash")?;
                Ok((consensus_hash, anchored_block_hash))
            })
            .optional()
            .map_err(|e| Error::DBError(db_error::SqliteError(e)))?;

        match row_data_opt {
            Some(Ok(x)) => Ok(Some(x)),
            Some(Err(e)) => Err(e),
            None => Ok(None),
        }
    }

    /// Get the sqlite rowid for a staging microblock.
    /// Returns None if no such microblock.
    fn stream_microblock_get_rowid(
        blocks_conn: &DBConn,
        index_block_hash: &StacksBlockId,
        seq: u16,
    ) -> Result<Option<i64>, Error> {
        let sql = "SELECT staging_microblocks_data.rowid FROM \
                   staging_microblocks JOIN staging_microblocks_data \
                   ON staging_microblocks.microblock_hash = staging_microblocks_data.block_hash \
                   WHERE staging_microblocks.index_block_hash = ?1 AND staging_microblocks.sequence = ?2";
        let args = [&index_block_hash as &dyn ToSql, &seq as &dyn ToSql];
        query_row(blocks_conn, sql, &args).map_err(Error::DBError)
    }

    /// Load up the metadata on a microblock stream (but don't get the data itself)
    fn stream_microblock_get_info(
        blocks_conn: &DBConn,
        index_block_hash: &StacksBlockId,
    ) -> Result<Vec<StagingMicroblock>, Error> {
        let sql = "SELECT * FROM staging_microblocks WHERE index_block_hash = ?1 ORDER BY sequence"
            .to_string();
        let args = [index_block_hash as &dyn ToSql];
        let microblock_info =
            query_rows::<StagingMicroblock, _>(blocks_conn, &sql, &args).map_err(Error::DBError)?;
        Ok(microblock_info)
    }

    /// Stream data from one Read to one Write
    fn stream_data<W: Write, R: Read + Seek>(
        fd: &mut W,
        stream: &mut BlockStreamData,
        input: &mut R,
        count: u64,
    ) -> Result<u64, Error> {
        input
            .seek(SeekFrom::Start(stream.offset))
            .map_err(Error::ReadError)?;

        let mut buf = vec![0u8; count as usize];
        let nr = input.read(&mut buf).map_err(Error::ReadError)?;
        fd.write_all(&buf[0..nr]).map_err(Error::WriteError)?;

        stream.offset += nr as u64;
        stream.total_bytes += nr as u64;

        Ok(nr as u64)
    }

    /// Find the next-smallest sequence in a set of unconfirmed microblocks for a particular index block hash and current sequence number
    fn stream_microblocks_find_next_sequence(
        blocks_conn: &DBConn,
        index_block_hash: &StacksBlockId,
        cur_seq: u16,
    ) -> Result<Option<u16>, Error> {
        let sql = "SELECT MIN(sequence) FROM staging_microblocks WHERE index_block_hash = ?1 AND sequence > ?2";
        let args = [&index_block_hash as &dyn ToSql, &cur_seq as &dyn ToSql];
        let next_seqs = StacksChainState::read_i64s(blocks_conn, sql, &args)?;
        match next_seqs.len() {
            0 => Ok(None),
            _ => {
                if next_seqs[0] > u16::max_value() as i64 {
                    Err(Error::DBError(db_error::ParseError))
                } else {
                    Ok(Some(next_seqs[0] as u16))
                }
            }
        }
    }

    /// Stream a single microblock's data from the staging database.
    /// If this method returns 0, it's because we're EOF on the blob.
    fn stream_one_microblock_from_staging<W: Write>(
        blocks_conn: &DBConn,
        fd: &mut W,
        stream: &mut BlockStreamData,
        count: u64,
    ) -> Result<u64, Error> {
        let rowid = match stream.rowid {
            None => {
                // need to get rowid
                match StacksChainState::stream_microblock_get_rowid(
                    blocks_conn,
                    &stream.block_hash,
                    stream.seq,
                )? {
                    Some(rid) => rid,
                    None => {
                        test_debug!(
                            "Microblock hash={:?} seq={} not in staging",
                            &stream.block_hash,
                            stream.seq
                        );
                        return Err(Error::NoSuchBlockError);
                    }
                }
            }
            Some(rid) => rid,
        };

        stream.rowid = Some(rowid);
        let mut blob = blocks_conn
            .blob_open(
                DatabaseName::Main,
                "staging_microblocks_data",
                "block_data",
                rowid,
                true,
            )
            .map_err(|e| {
                match e {
                    sqlite_error::SqliteFailure(_, _) => {
                        // blob got moved out of staging
                        Error::NoSuchBlockError
                    }
                    _ => Error::DBError(db_error::SqliteError(e)),
                }
            })?;

        StacksChainState::stream_data(fd, stream, &mut blob, count)
    }

    /// Stream multiple microblocks from staging, moving onto the next microblock in the stream.
    /// Returns total number of bytes written (will be equal to the number of bytes read).
    /// Returns 0 if we run out of microblocks in the staging db
    fn stream_microblocks_from_staging<W: Write>(
        blocks_conn: &DBConn,
        fd: &mut W,
        stream: &mut BlockStreamData,
        count: u64,
    ) -> Result<u64, Error> {
        let mut to_write = count;
        while to_write > 0 {
            let nw = StacksChainState::stream_one_microblock_from_staging(
                blocks_conn,
                fd,
                stream,
                to_write,
            )?;
            if nw == 0 {
                // EOF on microblock blob; move to the next one
                let next_seq = match StacksChainState::stream_microblocks_find_next_sequence(
                    blocks_conn,
                    &stream.block_hash,
                    stream.seq,
                )? {
                    Some(seq) => seq,
                    None => {
                        // out of blocks
                        break;
                    }
                };

                let rowid = match StacksChainState::stream_microblock_get_rowid(
                    blocks_conn,
                    &stream.block_hash,
                    next_seq,
                )? {
                    Some(rid) => rid,
                    None => {
                        // end of staging microblock stream
                        break;
                    }
                };

                stream.seq = next_seq;
                stream.offset = 0;
                stream.rowid = Some(rowid);
            } else {
                to_write = to_write
                    .checked_sub(nw)
                    .expect("BUG: wrote more data than called for");
            }
        }
        Ok(count - to_write)
    }

    /// Stream block data from the chunk store.
    /// Also works for a microblock stream.
    fn stream_data_from_chunk_store<W: Write>(
        blocks_path: &String,
        fd: &mut W,
        stream: &mut BlockStreamData,
        count: u64,
    ) -> Result<u64, Error> {
        let block_path = StacksChainState::get_index_block_path(blocks_path, &stream.block_hash)?;

        // The reason we open a file on each call to stream data is because we don't want to
        // exhaust the supply of file descriptors.  Maybe a future version of this code will do
        // something like cache the set of open files so we don't have to keep re-opening them.
        let mut file_fd = fs::OpenOptions::new()
            .read(true)
            .write(false)
            .create(false)
            .truncate(false)
            .open(&block_path)
            .map_err(|e| {
                if e.kind() == io::ErrorKind::NotFound {
                    error!("File not found: {:?}", &block_path);
                    Error::NoSuchBlockError
                } else {
                    Error::ReadError(e)
                }
            })?;

        StacksChainState::stream_data(fd, stream, &mut file_fd, count)
    }

    /// Stream block data from the chain state.  Pull from either staging or the chunk store,
    /// wherever it happens to be located.
    /// Returns the number of bytes written, and updates `stream` to point to the next point to
    /// read.  Writes the bytes streamed to `fd`.
    pub fn stream_block<W: Write>(
        &mut self,
        fd: &mut W,
        stream: &mut BlockStreamData,
        count: u64,
    ) -> Result<u64, Error> {
        StacksChainState::stream_data_from_chunk_store(&self.blocks_path, fd, stream, count)
    }

    /// Stream confirmed microblocks from the chain state.  Pull from only the chunk store.
    /// Returns the number of bytes written, and updates `stream` to point to the next point to
    /// read.  Writes the bytes streamed to `fd`.
    pub fn stream_microblocks_confirmed<W: Write>(
        &mut self,
        fd: &mut W,
        stream: &mut BlockStreamData,
        count: u64,
    ) -> Result<u64, Error> {
        let mut to_write = count;
        while to_write > 0 {
            // reading from the chunk store.
            let nw = StacksChainState::stream_data_from_chunk_store(
                &self.blocks_path,
                fd,
                stream,
                count,
            )?;
            to_write = to_write
                .checked_sub(nw)
                .expect("BUG: streamed more data than called for");

            if nw == 0 {
                break;
            }
        }
        Ok(count - to_write)
    }

    /// Stream unconfirmed microblocks from the staging DB.  Pull only from the staging DB.
    /// Returns the number of bytes written, and updates `stream` to point to the next point to
    /// read.  Wrties the bytes streamed to `fd`.
    pub fn stream_microblocks_unconfirmed<W: Write>(
        &mut self,
        fd: &mut W,
        stream: &mut BlockStreamData,
        count: u64,
    ) -> Result<u64, Error> {
        // if this is the first-ever microblock we're going to read, then go and find its seq.
        // this will be true if we don't have a rowid yet.
        if stream.rowid.is_none() {
            let seq = if self.has_staging_microblock_indexed(&stream.block_hash, stream.seq)? {
                stream.seq
            } else {
                // if we don't find any seq, then there are no staging microblocks
                StacksChainState::stream_microblocks_find_next_sequence(
                    &self.blocks_db,
                    &stream.block_hash,
                    stream.seq,
                )?
                .ok_or(Error::NoSuchBlockError)?
            };

            stream.seq = seq;
        }

        let mut to_write = count;
        while to_write > 0 {
            // block is in staging.
            let nw = StacksChainState::stream_microblocks_from_staging(
                &self.blocks_db,
                fd,
                stream,
                to_write,
            )?;
            if nw == 0 {
                break;
            }

            to_write = to_write
                .checked_sub(nw)
                .expect("BUG: streamed more data than called for");
        }
        Ok(count - to_write)
    }

    /// Given a microblock stream, does it connect the parent and child anchored blocks?
    /// * verify that the blocks are a contiguous sequence, with no duplicate sequence numbers
    /// * verify that each microblock is signed by the parent anchor block's key
    /// The stream must be in order by sequence number, and there must be no duplicates.
    /// If the stream connects to the anchored block, then
    /// return the index in the given microblocks vec that corresponds to the highest valid
    /// block -- i.e. the microblock indicated by the anchored header as the parent.
    /// If there was a duplicate sequence number, then also return a poison-microblock
    /// transaction for the two headers with the lowest duplicate sequence number.
    /// Return None if the stream does not connect to this block (e.g. it's incomplete or the like)
    pub fn validate_parent_microblock_stream(
        parent_anchored_block_header: &StacksBlockHeader,
        anchored_block_header: &StacksBlockHeader,
        microblocks: &Vec<StacksMicroblock>,
        verify_signatures: bool,
    ) -> Option<(usize, Option<TransactionPayload>)> {
        if anchored_block_header.is_first_mined() {
            // there had better be zero microblocks
            if anchored_block_header.parent_microblock == EMPTY_MICROBLOCK_PARENT_HASH
                && anchored_block_header.parent_microblock_sequence == 0
            {
                return Some((0, None));
            } else {
                warn!(
                    "Block {} has no ancestor, and should have no microblock parents",
                    anchored_block_header.block_hash()
                );
                return None;
            }
        }

        let signed_microblocks = if verify_signatures {
            let mut signed_microblocks = vec![];
            for microblock in microblocks.iter() {
                let mut dup = microblock.clone();
                if dup
                    .verify(&parent_anchored_block_header.microblock_pubkey_hash)
                    .is_err()
                {
                    warn!(
                        "Microblock {} not signed by {}",
                        microblock.block_hash(),
                        parent_anchored_block_header.microblock_pubkey_hash
                    );
                    continue;
                }
                signed_microblocks.push(microblock.clone());
            }
            signed_microblocks
        } else {
            microblocks.clone()
        };

        if signed_microblocks.len() == 0 {
            if anchored_block_header.parent_microblock == EMPTY_MICROBLOCK_PARENT_HASH
                && anchored_block_header.parent_microblock_sequence == 0
            {
                // expected empty
                debug!(
                    "No microblocks between {} and {}",
                    parent_anchored_block_header.block_hash(),
                    anchored_block_header.block_hash()
                );
                return Some((0, None));
            } else {
                // did not expect empty
                warn!(
                    "Missing microblocks between {} and {}",
                    parent_anchored_block_header.block_hash(),
                    anchored_block_header.block_hash()
                );
                return None;
            }
        }

        if signed_microblocks[0].header.sequence != 0 {
            // discontiguous -- must start with seq 0
            warn!(
                "Discontiguous stream -- first microblock header sequence is {}",
                signed_microblocks[0].header.sequence
            );
            return None;
        }

        if signed_microblocks[0].header.prev_block != parent_anchored_block_header.block_hash() {
            // discontiguous -- not connected to parent
            warn!("Discontiguous stream -- does not connect to parent");
            return None;
        }

        // sanity check -- in order by sequence and no sequence duplicates
        for i in 1..signed_microblocks.len() {
            if signed_microblocks[i - 1].header.sequence > signed_microblocks[i].header.sequence {
                panic!("BUG: out-of-sequence microblock stream");
            }
            let cur_seq = (signed_microblocks[i - 1].header.sequence as u32) + 1;
            if cur_seq < (signed_microblocks[i].header.sequence as u32) {
                // discontiguous
                warn!(
                    "Discontiguous stream -- {} < {}",
                    cur_seq, signed_microblocks[i].header.sequence
                );
                return None;
            }
        }

        // sanity check -- all parent block hashes are unique.  If there are duplicates, then the
        // miner equivocated.
        let mut parent_hashes: HashMap<BlockHeaderHash, StacksMicroblockHeader> = HashMap::new();
        for i in 0..signed_microblocks.len() {
            let signed_microblock = &signed_microblocks[i];
            if parent_hashes.contains_key(&signed_microblock.header.prev_block) {
                debug!(
                    "Deliberate microblock fork: duplicate parent {}",
                    signed_microblock.header.prev_block
                );
                let conflicting_microblock_header = parent_hashes
                    .get(&signed_microblock.header.prev_block)
                    .unwrap();

                return Some((
                    i - 1,
                    Some(TransactionPayload::PoisonMicroblock(
                        signed_microblock.header.clone(),
                        conflicting_microblock_header.clone(),
                    )),
                ));
            }
            parent_hashes.insert(
                signed_microblock.header.prev_block.clone(),
                signed_microblock.header.clone(),
            );
        }

        // hashes are contiguous enough -- for each seqnum, there is a block with seqnum+1 with the
        // block at seqnum as its parent.  There may be more than one.
        for i in 1..signed_microblocks.len() {
            if signed_microblocks[i - 1].header.sequence == signed_microblocks[i].header.sequence
                && signed_microblocks[i - 1].block_hash() != signed_microblocks[i].block_hash()
            {
                // deliberate microblock fork
                debug!(
                    "Deliberate microblock fork at sequence {}",
                    signed_microblocks[i - 1].header.sequence
                );
                return Some((
                    i - 1,
                    Some(TransactionPayload::PoisonMicroblock(
                        signed_microblocks[i - 1].header.clone(),
                        signed_microblocks[i].header.clone(),
                    )),
                ));
            }

            if signed_microblocks[i - 1].block_hash() != signed_microblocks[i].header.prev_block {
                // discontiguous
                debug!("Discontinuous stream -- blocks not linked by hash");
                return None;
            }
        }

        if anchored_block_header.parent_microblock == EMPTY_MICROBLOCK_PARENT_HASH
            && anchored_block_header.parent_microblock_sequence == 0
        {
            // expected empty
            debug!(
                "Empty microblock stream between {} and {}",
                parent_anchored_block_header.block_hash(),
                anchored_block_header.block_hash()
            );
            return Some((0, None));
        }

        let mut end = 0;
        let mut connects = false;
        for i in 0..signed_microblocks.len() {
            if signed_microblocks[i].block_hash() == anchored_block_header.parent_microblock {
                end = i + 1;
                connects = true;
                break;
            }
        }

        if !connects {
            // discontiguous
            debug!(
                "Discontiguous stream: block {} does not connect to tail",
                anchored_block_header.block_hash()
            );
            return None;
        }

        return Some((end, None));
    }

    /// Validate an anchored block against the burn chain state.
    /// Returns Some(commit burn, total burn) if valid
    /// Returns None if not valid
    /// * consensus_hash is the PoX history hash of the burnchain block whose sortition
    /// (ostensibly) selected this block for inclusion.
    pub fn validate_anchored_block_burnchain(
        db_handle: &SortitionHandleConn,
        consensus_hash: &ConsensusHash,
        block: &StacksBlock,
        mainnet: bool,
        chain_id: u32,
    ) -> Result<Option<(u64, u64)>, Error> {
        // sortition-winning block commit for this block?
        let block_hash = block.block_hash();
        let (block_commit, stacks_chain_tip) = match db_handle
            .get_block_snapshot_of_parent_stacks_block(consensus_hash, &block_hash)
        {
            Ok(Some(bc)) => bc,
            Ok(None) => {
                // unsoliciated
                warn!(
                    "Received unsolicited block: {}/{}",
                    consensus_hash, block_hash
                );
                return Ok(None);
            }
            Err(db_error::InvalidPoxSortition) => {
                warn!(
                    "Received unsolicited block on non-canonical PoX fork: {}/{}",
                    consensus_hash, block_hash
                );
                return Ok(None);
            }
            Err(e) => {
                return Err(e.into());
            }
        };

        // burn chain tip that selected this commit's block
        let burn_chain_tip = db_handle
            .get_block_snapshot(&block_commit.burn_header_hash)?
            .expect("FATAL: have block commit but no block snapshot");

        // this is the penultimate burnchain snapshot with the VRF seed that this
        // block's miner had to prove on to generate the block-commit and block itself.
        let penultimate_sortition_snapshot = db_handle
            .get_block_snapshot_by_height(block_commit.block_height - 1)?
            .expect("FATAL: have block commit but no sortition snapshot");

        // key of the winning leader
        let leader_key = db_handle
            .get_leader_key_at(
                block_commit.key_block_ptr as u64,
                block_commit.key_vtxindex as u32,
            )?
            .expect("FATAL: have block commit but no leader key");

        // attaches to burn chain
        match block.header.validate_burnchain(
            &burn_chain_tip,
            &penultimate_sortition_snapshot,
            &leader_key,
            &block_commit,
            &stacks_chain_tip,
        ) {
            Ok(_) => {}
            Err(_) => {
                warn!(
                    "Invalid block, could not validate on burnchain: {}/{}",
                    consensus_hash, block_hash
                );

                return Ok(None);
            }
        };

        // static checks on transactions all pass
        let valid = block.validate_transactions_static(mainnet, chain_id);
        if !valid {
            warn!(
                "Invalid block, transactions failed static checks: {}/{}",
                consensus_hash, block_hash
            );
            return Ok(None);
        }

        let sortition_burns =
            SortitionDB::get_block_burn_amount(db_handle, &penultimate_sortition_snapshot)
                .expect("FATAL: have block commit but no total burns in its sortition");

        Ok(Some((block_commit.burn_fee, sortition_burns)))
    }

    /// Pre-process and store an anchored block to staging, queuing it up for
    /// subsequent processing once all of its ancestors have been processed.
    ///
    /// Caller must have called SortitionDB::expects_stacks_block() to determine if this block belongs
    /// to the blockchain.  The consensus_hash is the hash of the burnchain block whose sortition
    /// elected the given Stacks block.
    ///
    /// If we find the same Stacks block in two or more burnchain forks, insert it there too
    ///
    /// sort_ic: an indexed connection to a sortition DB
    /// consensus_hash: this is the consensus hash of the sortition that chose this block
    /// block: the actual block data for this anchored Stacks block
    /// parent_consensus_hash: this the consensus hash of the sortition that chose this Stack's block's parent
    ///
    /// TODO: consider how full the block is (i.e. how much computational budget it consumes) when
    /// deciding whether or not it can be processed.
    pub fn preprocess_anchored_block(
        &mut self,
        sort_ic: &SortitionDBConn,
        consensus_hash: &ConsensusHash,
        block: &StacksBlock,
        parent_consensus_hash: &ConsensusHash,
        download_time: u64,
    ) -> Result<bool, Error> {
        debug!(
            "preprocess anchored block {}/{}",
            consensus_hash,
            block.block_hash()
        );

        let sort_handle = SortitionHandleConn::open_reader_consensus(sort_ic, consensus_hash)?;

        // already in queue or already processed?
        let index_block_hash =
            StacksBlockHeader::make_index_block_hash(consensus_hash, &block.block_hash());
        if StacksChainState::has_stored_block(
            &self.blocks_db,
            &self.blocks_path,
            consensus_hash,
            &block.block_hash(),
        )? {
            debug!(
                "Block already stored and processed: {}/{} ({})",
                consensus_hash,
                &block.block_hash(),
                &index_block_hash
            );
            return Ok(false);
        } else if StacksChainState::has_staging_block(
            &self.blocks_db,
            consensus_hash,
            &block.block_hash(),
        )? {
            debug!(
                "Block already stored (but not processed): {}/{} ({})",
                consensus_hash,
                &block.block_hash(),
                &index_block_hash
            );
            return Ok(false);
        } else if StacksChainState::has_block_indexed(&self.blocks_path, &index_block_hash)? {
            debug!(
                "Block already stored to chunk store: {}/{} ({})",
                consensus_hash,
                &block.block_hash(),
                &index_block_hash
            );
            return Ok(false);
        }

        // find all user burns that supported this block
        let user_burns = sort_handle.get_winning_user_burns_by_block()?;

        let mainnet = self.mainnet;
        let chain_id = self.chain_id;
        let mut block_tx = self.blocks_tx_begin()?;

        // does this block match the burnchain state? skip if not
        let validation_res = StacksChainState::validate_anchored_block_burnchain(
            &sort_handle,
            consensus_hash,
            block,
            mainnet,
            chain_id,
        )?;
        let (commit_burn, sortition_burn) = match validation_res {
            Some((commit_burn, sortition_burn)) => (commit_burn, sortition_burn),
            None => {
                let msg = format!(
                    "Invalid block {}: does not correspond to burn chain state",
                    block.block_hash()
                );
                warn!("{}", &msg);

                // orphan it
                StacksChainState::set_block_processed(
                    &mut block_tx,
                    None,
                    consensus_hash,
                    &block.block_hash(),
                    false,
                )?;

                block_tx.commit()?;
                return Err(Error::InvalidStacksBlock(msg));
            }
        };

        debug!("Storing staging block");

        // queue block up for processing
        StacksChainState::store_staging_block(
            &mut block_tx,
            consensus_hash,
            &block,
            parent_consensus_hash,
            commit_burn,
            sortition_burn,
            download_time,
        )?;

        // store users who burned for this block so they'll get rewarded if we process it
        StacksChainState::store_staging_block_user_burn_supports(
            &mut block_tx,
            consensus_hash,
            &block.block_hash(),
            &user_burns,
        )?;

        block_tx.commit().map_err(Error::DBError)?;

        // ready to go
        Ok(true)
    }

    /// Pre-process and store a microblock to staging, queueing it up for subsequent processing
    /// once all of its ancestors have been processed.
    ///
    /// The anchored block this microblock builds off of must have already been stored somewhere,
    /// staging or accepted, so we can verify the signature over this block.
    ///
    /// This method is `&mut self` to ensure that concurrent renames don't corrupt our chain state.
    ///
    /// If we find the same microblock in multiple burnchain forks, insert it into both.
    ///
    /// Return true if we stored the microblock.
    /// Return false if we did not store it (i.e. we already had it, we don't have its parent)
    /// Return Err(..) if the microblock is invalid, or we couldn't process it
    pub fn preprocess_streamed_microblock(
        &mut self,
        consensus_hash: &ConsensusHash,
        anchored_block_hash: &BlockHeaderHash,
        microblock: &StacksMicroblock,
    ) -> Result<bool, Error> {
        debug!(
            "preprocess microblock {}/{}-{}",
            consensus_hash,
            anchored_block_hash,
            microblock.block_hash()
        );

        // already queued or already processed?
        if StacksChainState::has_staging_microblock(
            &self.blocks_db,
            consensus_hash,
            anchored_block_hash,
            &microblock.block_hash(),
        )? || StacksChainState::has_confirmed_microblock(
            &self.blocks_db,
            consensus_hash,
            anchored_block_hash,
            &microblock.block_hash(),
        )? {
            debug!(
                "Microblock already stored and/or processed: {}/{} {} {}",
                consensus_hash,
                &anchored_block_hash,
                microblock.block_hash(),
                microblock.header.sequence
            );

            // try to process it nevertheless
            return Ok(false);
        }

        let mainnet = self.mainnet;
        let chain_id = self.chain_id;

        let mut blocks_tx = self.blocks_tx_begin()?;

        let pubkey_hash = match StacksChainState::load_staging_block_pubkey_hash(
            &mut blocks_tx,
            consensus_hash,
            anchored_block_hash,
        )? {
            Some(pubkey_hash) => pubkey_hash,
            None => {
                // maybe it's already processed?
                let header = match StacksChainState::load_block_header(
                    blocks_tx.get_blocks_path(),
                    consensus_hash,
                    anchored_block_hash,
                )? {
                    Some(block_header) => block_header,
                    None => {
                        // parent isn't available
                        return Ok(false);
                    }
                };
                header.microblock_pubkey_hash.clone()
            }
        };

        let mut dup = microblock.clone();
        if let Err(e) = dup.verify(&pubkey_hash) {
            let msg = format!(
                "Invalid microblock {}: failed to verify signature with {}: {:?}",
                microblock.block_hash(),
                pubkey_hash,
                &e
            );
            warn!("{}", &msg);
            return Err(Error::InvalidStacksMicroblock(msg, microblock.block_hash()));
        }

        // static checks on transactions all pass
        let valid = microblock.validate_transactions_static(mainnet, chain_id);
        if !valid {
            let msg = format!(
                "Invalid microblock {}: one or more transactions failed static tests",
                microblock.block_hash()
            );
            warn!("{}", &msg);
            return Err(Error::InvalidStacksMicroblock(msg, microblock.block_hash()));
        }

        // add to staging
        StacksChainState::store_staging_microblock(
            &mut blocks_tx,
            consensus_hash,
            anchored_block_hash,
            microblock,
        )?;

        blocks_tx.commit().map_err(Error::DBError)?;

        Ok(true)
    }

    /// Given a burnchain snapshot, a Stacks block and a microblock stream, preprocess them all.
    /// This does not work when forking
    #[cfg(test)]
    pub fn preprocess_stacks_epoch(
        &mut self,
        sort_ic: &SortitionDBConn,
        snapshot: &BlockSnapshot,
        block: &StacksBlock,
        microblocks: &Vec<StacksMicroblock>,
    ) -> Result<(), Error> {
        let parent_sn = {
            let db_handle = sort_ic.as_handle(&snapshot.sortition_id);
            let sn = match db_handle.get_block_snapshot(&snapshot.parent_burn_header_hash)? {
                Some(sn) => sn,
                None => {
                    return Err(Error::NoSuchBlockError);
                }
            };
            sn
        };

        self.preprocess_anchored_block(
            sort_ic,
            &snapshot.consensus_hash,
            block,
            &parent_sn.consensus_hash,
            5,
        )?;
        let block_hash = block.block_hash();
        for mblock in microblocks.iter() {
            self.preprocess_streamed_microblock(&snapshot.consensus_hash, &block_hash, mblock)?;
        }
        Ok(())
    }

    /// Get the coinbase at this block height, in microSTX
    fn get_coinbase_reward(block_height: u64) -> u128 {
        /*
        From the token whitepaper:

        """
        We expect that once native mining goes live, approximately 4383 blocks will be pro-
        cessed per month, or approximately 52,596 blocks will be processed per year. With our
        design for the adaptive mint and burn mechanism, min mint is equal to 500 tokens per
        block for the first approximately five years (or 262,980 blocks), 400 tokens per block for
        the next approximately five years, and then 300 tokens per block for all years thereafter.
        During these times, a minimum of 500 tokens, 400 tokens, and 300 tokens, respectively,
        will be released per block regardless of Stacks tokens burned on the network.
        """
        */
        let blocks_per_year = 52596;
        if block_height < blocks_per_year * 5 {
            500 * 1_000_000
        } else if block_height < blocks_per_year * 10 {
            400 * 1_000_000
        } else {
            300 * 1_000_000
        }
    }

    /// Create the block reward.
    /// TODO: calculate how full the block was.
    /// TODO: tx_fees needs to be normalized _a priori_ to be equal to the block-determined fee
    /// rate, times the fraction of the block's total utilization.
    fn make_scheduled_miner_reward(
        mainnet: bool,
        parent_block_hash: &BlockHeaderHash,
        parent_consensus_hash: &ConsensusHash,
        block: &StacksBlock,
        block_consensus_hash: &ConsensusHash,
        block_height: u64,
        tx_fees: u128,
        streamed_fees: u128,
        stx_burns: u128,
        burnchain_commit_burn: u64,
        burnchain_sortition_burn: u64,
        fill: u64,
    ) -> Result<MinerPaymentSchedule, Error> {
        let coinbase_tx = block.get_coinbase_tx().ok_or(Error::InvalidStacksBlock(
            "No coinbase transaction".to_string(),
        ))?;
        let miner_auth = coinbase_tx.get_origin();
        let miner_addr = if mainnet {
            miner_auth.address_mainnet()
        } else {
            miner_auth.address_testnet()
        };

        let miner_reward = MinerPaymentSchedule {
            address: miner_addr,
            block_hash: block.block_hash(),
            consensus_hash: block_consensus_hash.clone(),
            parent_block_hash: parent_block_hash.clone(),
            parent_consensus_hash: parent_consensus_hash.clone(),
            coinbase: StacksChainState::get_coinbase_reward(block_height),
            tx_fees_anchored: tx_fees,
            tx_fees_streamed: streamed_fees,
            stx_burns: stx_burns,
            burnchain_commit_burn: burnchain_commit_burn,
            burnchain_sortition_burn: burnchain_sortition_burn,
            fill: fill,
            miner: true,
            stacks_block_height: block_height,
            vtxindex: 0,
        };

        Ok(miner_reward)
    }

    /// Given a staging block, load up its parent microblock stream from staging.
    /// All of the parent anchored block's microblocks will be loaded, if we have them and they're
    /// not orphaned.
    /// Return Ok(Some(microblocks)) if we got microblocks (even if it's an empty stream)
    /// Return Ok(None) if there are no staging microblocks yet
    fn find_parent_staging_microblock_stream(
        blocks_conn: &DBConn,
        blocks_path: &String,
        staging_block: &StagingBlock,
    ) -> Result<Option<Vec<StacksMicroblock>>, Error> {
        if staging_block.parent_microblock_hash == EMPTY_MICROBLOCK_PARENT_HASH
            && staging_block.parent_microblock_seq == 0
        {
            // no parent microblocks, ever
            return Ok(Some(vec![]));
        }

        match StacksChainState::load_staging_microblock_stream(
            blocks_conn,
            blocks_path,
            &staging_block.parent_consensus_hash,
            &staging_block.parent_anchored_block_hash,
            u16::max_value(),
        )? {
            Some(microblocks) => {
                return Ok(Some(microblocks));
            }
            None => {
                // parent microblocks haven't arrived yet, or there are none
                debug!(
                    "No parent microblock stream for {}: expected {},{}",
                    staging_block.anchored_block_hash,
                    staging_block.parent_microblock_hash,
                    staging_block.parent_microblock_seq
                );
                return Ok(None);
            }
        }
    }

    /// Find a block that we accepted to staging, but had a parent that we ended up
    /// rejecting.  Garbage-collect its data.
    /// Call this method repeatedly to remove long chains of orphaned blocks and microblocks from
    /// staging.
    /// Returns true if an orphan block was processed
    fn process_next_orphaned_staging_block<'a>(
        blocks_tx: &mut BlocksDBTx<'a>,
    ) -> Result<bool, Error> {
        test_debug!("Find next orphaned block");

        // go through staging blocks and see if any of them have not been processed yet, but are
        // orphaned
        let sql = "SELECT * FROM staging_blocks WHERE processed = 0 AND orphaned = 1 ORDER BY RANDOM() LIMIT 1".to_string();
        let mut rows =
            query_rows::<StagingBlock, _>(blocks_tx, &sql, NO_PARAMS).map_err(Error::DBError)?;
        if rows.len() == 0 {
            test_debug!("No orphans to remove");
            return Ok(false);
        }

        let orphan_block = rows.pop().unwrap();

        test_debug!(
            "Delete orphaned block {}/{} and its microblocks, and orphan its children",
            &orphan_block.consensus_hash,
            &orphan_block.anchored_block_hash
        );

        StacksChainState::delete_orphaned_epoch_data(
            blocks_tx,
            &orphan_block.consensus_hash,
            &orphan_block.anchored_block_hash,
        )?;
        Ok(true)
    }

    /// How many attachable staging blocks do we have, up to a limit, at or after the given
    /// timestamp?
    pub fn count_attachable_staging_blocks(
        blocks_conn: &DBConn,
        limit: u64,
        min_arrival_time: u64,
    ) -> Result<u64, Error> {
        let sql = "SELECT COUNT(*) FROM staging_blocks WHERE processed = 0 AND attachable = 1 AND orphaned = 0 AND arrival_time >= ?1 LIMIT ?2".to_string();
        let cnt = query_count(
            blocks_conn,
            &sql,
            &[&u64_to_sql(min_arrival_time)?, &u64_to_sql(limit)?],
        )
        .map_err(Error::DBError)?;
        Ok(cnt as u64)
    }

    /// How many processed staging blocks do we have, up to a limit, at or after the given
    /// timestamp?
    pub fn count_processed_staging_blocks(
        blocks_conn: &DBConn,
        limit: u64,
        min_arrival_time: u64,
    ) -> Result<u64, Error> {
        let sql = "SELECT COUNT(*) FROM staging_blocks WHERE processed = 1 AND orphaned = 0 AND processed_time > 0 AND processed_time >= ?1 LIMIT ?2".to_string();
        let cnt = query_count(
            blocks_conn,
            &sql,
            &[&u64_to_sql(min_arrival_time)?, &u64_to_sql(limit)?],
        )
        .map_err(Error::DBError)?;
        Ok(cnt as u64)
    }

    /// Measure how long a block waited in-between when it arrived and when it got processed.
    /// Includes both orphaned and accepted blocks.
    pub fn measure_block_wait_time(
        blocks_conn: &DBConn,
        start_height: u64,
        end_height: u64,
    ) -> Result<Vec<i64>, Error> {
        let sql = "SELECT processed_time - arrival_time FROM staging_blocks WHERE processed = 1 AND height >= ?1 AND height < ?2";
        let args: &[&dyn ToSql] = &[&u64_to_sql(start_height)?, &u64_to_sql(end_height)?];
        let list = query_rows::<i64, _>(blocks_conn, &sql, args)?;
        Ok(list)
    }

    /// Measure how long a block took to be downloaded (for blocks that we downloaded).
    /// Includes _all_ blocks.
    pub fn measure_block_download_time(
        blocks_conn: &DBConn,
        start_height: u64,
        end_height: u64,
    ) -> Result<Vec<i64>, Error> {
        let sql = "SELECT download_time FROM staging_blocks WHERE height >= ?1 AND height < ?2";
        let args: &[&dyn ToSql] = &[&u64_to_sql(start_height)?, &u64_to_sql(end_height)?];
        let list = query_rows::<i64, _>(blocks_conn, &sql, args)?;
        Ok(list)
    }

    /// Given access to the chain state (headers) and the staging blocks, find a staging block we
    /// can process, as well as its parent microblocks that it confirms
    /// Returns Some(microblocks, staging block) if we found a sequence of blocks to process.
    /// Returns None if not.
    fn find_next_staging_block<'a>(
        blocks_tx: &mut BlocksDBTx<'a>,
        blocks_path: &String,
        headers_conn: &DBConn,
        sort_conn: &DBConn,
    ) -> Result<Option<(Vec<StacksMicroblock>, StagingBlock)>, Error> {
        test_debug!("Find next staging block");

        let mut to_delete = vec![];

        // put this in a block so stmt goes out of scope before we start to delete PoX-orphaned
        // blocks
        {
            // go through staging blocks and see if any of them match headers, are attachable, and are
            // recent (i.e. less than 10 minutes old)
            // pick randomly -- don't allow the network sender to choose the processing order!
            let sql = "SELECT * FROM staging_blocks WHERE processed = 0 AND attachable = 1 AND orphaned = 0 ORDER BY RANDOM()".to_string();
            let mut stmt = blocks_tx
                .prepare(&sql)
                .map_err(|e| Error::DBError(db_error::SqliteError(e)))?;

            let mut rows = stmt
                .query(NO_PARAMS)
                .map_err(|e| Error::DBError(db_error::SqliteError(e)))?;

            while let Some(row_res) = rows.next() {
                match row_res {
                    Ok(row) => {
                        let mut candidate = StagingBlock::from_row(&row).map_err(Error::DBError)?;

                        debug!(
                            "Consider block {}/{} whose parent is {}/{}",
                            &candidate.consensus_hash,
                            &candidate.anchored_block_hash,
                            &candidate.parent_consensus_hash,
                            &candidate.parent_anchored_block_hash
                        );

                        let can_attach = {
                            if candidate.parent_anchored_block_hash == FIRST_STACKS_BLOCK_HASH {
                                // this block's parent is the boot code -- it's the first-ever block,
                                // so it can be processed immediately
                                true
                            } else {
                                // not the first-ever block.  Does this connect to a previously-accepted
                                // block in the headers database?
                                let hdr_sql = "SELECT * FROM block_headers WHERE block_hash = ?1 AND consensus_hash = ?2".to_string();
                                let hdr_args: &[&dyn ToSql] = &[
                                    &candidate.parent_anchored_block_hash,
                                    &candidate.parent_consensus_hash,
                                ];
                                let hdr_row = query_row_panic::<StacksHeaderInfo, _, _>(
                                    headers_conn,
                                    &hdr_sql,
                                    hdr_args,
                                    || {
                                        format!(
                                            "Stored the same block twice: {}/{}",
                                            &candidate.parent_anchored_block_hash,
                                            &candidate.parent_consensus_hash
                                        )
                                    },
                                )?;
                                match hdr_row {
                                    Some(_) => {
                                        debug!(
                                            "Have parent {}/{} for this block, will process",
                                            &candidate.parent_consensus_hash,
                                            &candidate.parent_anchored_block_hash
                                        );
                                        true
                                    }
                                    None => {
                                        // no parent processed for this block
                                        debug!(
                                            "No such parent {}/{} for block, cannot process",
                                            &candidate.parent_consensus_hash,
                                            &candidate.parent_anchored_block_hash
                                        );
                                        false
                                    }
                                }
                            }
                        };

                        if can_attach {
                            // load up the block data
                            candidate.block_data = match StacksChainState::load_block_bytes(
                                blocks_path,
                                &candidate.consensus_hash,
                                &candidate.anchored_block_hash,
                            )? {
                                Some(bytes) => {
                                    if bytes.len() == 0 {
                                        error!(
                                            "CORRUPTION: No block data for {}/{}",
                                            &candidate.consensus_hash,
                                            &candidate.anchored_block_hash
                                        );
                                        panic!();
                                    }
                                    bytes
                                }
                                None => {
                                    error!(
                                        "CORRUPTION: No block data for {}/{}",
                                        &candidate.consensus_hash, &candidate.anchored_block_hash
                                    );
                                    panic!();
                                }
                            };

                            // find its microblock parent stream
                            match StacksChainState::find_parent_staging_microblock_stream(
                                blocks_tx,
                                blocks_path,
                                &candidate,
                            )? {
                                Some(parent_staging_microblocks) => {
                                    return Ok(Some((parent_staging_microblocks, candidate)));
                                }
                                None => {
                                    // no microblock data yet, so we can't process this block
                                    continue;
                                }
                            }
                        } else {
                            // this can happen if a PoX reorg happens
                            // if this candidate is no longer on the main PoX fork, then delete it
                            let sn_opt = SortitionDB::get_block_snapshot_consensus(
                                sort_conn,
                                &candidate.consensus_hash,
                            )?;
                            if sn_opt.is_none() {
                                to_delete.push((
                                    candidate.consensus_hash.clone(),
                                    candidate.anchored_block_hash.clone(),
                                ));
                            } else if let Some(sn) = sn_opt {
                                if !sn.pox_valid {
                                    to_delete.push((
                                        candidate.consensus_hash.clone(),
                                        candidate.anchored_block_hash.clone(),
                                    ));
                                }
                            }
                        }
                    }
                    Err(e) => {
                        return Err(Error::DBError(db_error::SqliteError(e)));
                    }
                }
            }
        }

        for (consensus_hash, anchored_block_hash) in to_delete.into_iter() {
            debug!("Orphan {}/{}: it does not connect to a previously-accepted block, because its consensus hash does not match an existing snapshot on the valid PoX fork.", &consensus_hash, &anchored_block_hash);
            let _ = StacksChainState::set_block_processed(
                blocks_tx,
                None,
                &consensus_hash,
                &anchored_block_hash,
                false,
            )
            .map_err(|e| {
                warn!(
                    "Failed to orphan {}/{}: {:?}",
                    &consensus_hash, &anchored_block_hash, &e
                );
                e
            });
        }

        // no blocks available
        Ok(None)
    }

    /// Process a stream of microblocks
    /// Return the fees and burns.
    /// TODO: if we find an invalid Stacks microblock, then punish the miner who produced it
    pub fn process_microblocks_transactions(
        clarity_tx: &mut ClarityTx,
        microblocks: &Vec<StacksMicroblock>,
    ) -> Result<(u128, u128, Vec<StacksTransactionReceipt>), (Error, BlockHeaderHash)> {
        let mut fees = 0u128;
        let mut burns = 0u128;
        let mut receipts = vec![];
        for microblock in microblocks.iter() {
            debug!("Process microblock {}", &microblock.block_hash());
            for tx in microblock.txs.iter() {
                let (tx_fee, tx_receipt) =
                    StacksChainState::process_transaction(clarity_tx, tx, false)
                        .map_err(|e| (e, microblock.block_hash()))?;

                fees = fees.checked_add(tx_fee as u128).expect("Fee overflow");
                burns = burns
                    .checked_add(tx_receipt.stx_burned as u128)
                    .expect("Burns overflow");
                receipts.push(tx_receipt);
            }
        }
        Ok((fees, burns, receipts))
    }

    /// Process any Stacking-related bitcoin operations
    ///  that haven't been processed in this Stacks fork yet.
    pub fn process_stacking_ops(
        clarity_tx: &mut ClarityTx,
        operations: Vec<StackStxOp>,
    ) -> Vec<StacksTransactionReceipt> {
        let mut all_receipts = vec![];
        let mut cost_so_far = clarity_tx.cost_so_far();
        for stack_stx_op in operations.into_iter() {
            let StackStxOp {
                sender,
                reward_addr,
                stacked_ustx,
                num_cycles,
                block_height,
                txid,
                burn_header_hash,
                ..
            } = stack_stx_op;
            let result = clarity_tx.connection().as_transaction(|tx| {
                tx.run_contract_call(
                    &sender.into(),
                    &QualifiedContractIdentifier::boot_contract("pox"),
                    "stack-stx",
                    &[
                        Value::UInt(stacked_ustx),
                        reward_addr.as_clarity_tuple().into(),
                        Value::UInt(u128::from(block_height)),
                        Value::UInt(u128::from(num_cycles)),
                    ],
                    |_, _| false,
                )
            });
            match result {
                Ok((value, _, events)) => {
                    if let Value::Response(ref resp) = value {
                        if !resp.committed {
                            debug!("StackStx burn op rejected by PoX contract.";
                                   "txid" => %txid,
                                   "burn_block" => %burn_header_hash,
                                   "contract_call_ecode" => %resp.data);
                        }
                        let mut execution_cost = clarity_tx.cost_so_far();
                        execution_cost
                            .sub(&cost_so_far)
                            .expect("BUG: cost declined between executions");
                        cost_so_far = clarity_tx.cost_so_far();

                        let receipt = StacksTransactionReceipt {
                            transaction: TransactionOrigin::Burn(txid),
                            events,
                            result: value,
                            post_condition_aborted: false,
                            stx_burned: 0,
                            contract_analysis: None,
                            execution_cost,
                        };

                        all_receipts.push(receipt);
                    } else {
                        unreachable!(
                            "BUG: Non-response value returned by Stacking STX burnchain op"
                        )
                    }
                }
                Err(e) => {
                    info!("StackStx burn op processing error.";
                           "error" => %format!("{:?}", e),
                           "txid" => %txid,
                           "burn_block" => %burn_header_hash);
                }
            };
        }

        all_receipts
    }

    /// Process a single anchored block.
    /// Return the fees and burns.
    fn process_block_transactions(
        clarity_tx: &mut ClarityTx,
        block: &StacksBlock,
    ) -> Result<(u128, u128, Vec<StacksTransactionReceipt>), Error> {
        let mut fees = 0u128;
        let mut burns = 0u128;
        let mut receipts = vec![];
        for tx in block.txs.iter() {
            let (tx_fee, tx_receipt) =
                StacksChainState::process_transaction(clarity_tx, tx, false)?;
            fees = fees.checked_add(tx_fee as u128).expect("Fee overflow");
            burns = burns
                .checked_add(tx_receipt.stx_burned as u128)
                .expect("Burns overflow");
            receipts.push(tx_receipt);
        }
        Ok((fees, burns, receipts))
    }

    /// Process a single matured miner reward.
    /// Grant it STX tokens.
    fn process_matured_miner_reward<'a>(
        clarity_tx: &mut ClarityTx<'a>,
        miner_reward: &MinerReward,
    ) -> Result<(), Error> {
        let miner_reward_total = miner_reward.total();
        clarity_tx
            .connection()
            .as_transaction(|x| {
                x.with_clarity_db(|ref mut db| {
                    let miner_principal = PrincipalData::Standard(StandardPrincipalData::from(
                        miner_reward.address.clone(),
                    ));
                    let mut balance = db.get_account_stx_balance(&miner_principal);
                    let cur_burn_height = db.get_current_burnchain_block_height() as u64;
                    balance
                        .credit(miner_reward_total, cur_burn_height)
                        .expect("STX overflow");
                    debug!(
                        "Balance available for {} is {} STX",
                        &miner_reward.address,
                        balance.get_available_balance_at_block(cur_burn_height)
                    );
                    db.set_account_stx_balance(&miner_principal, &balance);

                    Ok(())
                })
            })
            .map_err(Error::ClarityError)?;
        Ok(())
    }

    /// Process matured miner rewards for this block.
    /// Returns the number of liquid uSTX created -- i.e. the coinbase
    pub fn process_matured_miner_rewards<'a>(
        clarity_tx: &mut ClarityTx<'a>,
        miner_rewards: &Vec<MinerReward>,
    ) -> Result<u128, Error> {
        // must all be in order by vtxindex, and the first reward (the miner's) must have vtxindex 0
        assert!(miner_rewards.len() > 0);
        assert!(miner_rewards[0].vtxindex == 0);
        let coinbase_reward = miner_rewards[0].coinbase;
        for i in 0..miner_rewards.len() - 1 {
            assert!(miner_rewards[i].vtxindex < miner_rewards[i + 1].vtxindex);
        }

        // store each reward into the miner trust fund contract in the chain boot code
        for reward in miner_rewards.iter() {
            StacksChainState::process_matured_miner_reward(clarity_tx, reward)?;
        }
        Ok(coinbase_reward)
    }

    /// Process all STX that unlock at this block height.
    /// Return the total number of uSTX unlocked in this block
    pub fn process_stx_unlocks<'a>(_clarity_tx: &mut ClarityTx<'a>) -> Result<u128, Error> {
        // TODO: call into the .lockup contract and get the list of unlocks
        Ok(0)
    }

    /// Process the next pre-processed staging block.
    /// We've already processed parent_chain_tip.  chain_tip refers to a block we have _not_
    /// processed yet.
    /// Returns a StacksHeaderInfo with the microblock stream and chain state index root hash filled in, corresponding to the next block to process.
    /// In addition, returns the list of transaction receipts for both the preceeding microblock
    /// stream that the block confirms, as well as the transaction receipts for the anchored
    /// block's transactions.  Finally, it returns the execution costs for the microblock stream
    /// and for the anchored block (separately).
    /// Returns None if we're out of blocks to process.
    fn append_block(
        chainstate_tx: &mut ChainstateTx,
        clarity_instance: &mut ClarityInstance,
<<<<<<< HEAD
        burn_dbconn: &mut SortitionHandleTx,
=======
        burn_dbconn: &dyn BurnStateDB,
>>>>>>> 5db281cf
        parent_chain_tip: &StacksHeaderInfo,
        chain_tip_consensus_hash: &ConsensusHash,
        chain_tip_burn_header_hash: &BurnchainHeaderHash,
        chain_tip_burn_header_height: u32,
        chain_tip_burn_header_timestamp: u64,
        block: &StacksBlock,
        microblocks: &Vec<StacksMicroblock>, // parent microblocks
        burnchain_commit_burn: u64,
        burnchain_sortition_burn: u64,
        user_burns: &Vec<StagingUserBurnSupport>,
    ) -> Result<StacksEpochReceipt, Error> {
        debug!(
            "Process block {:?} with {} transactions",
            &block.block_hash().to_hex(),
            block.txs.len()
        );

        let mainnet = chainstate_tx.get_config().mainnet;
        let next_block_height = block.header.total_work.work;

        // find matured miner rewards, so we can grant them within the Clarity DB tx.
        let (matured_rewards, matured_rewards_info) =
            match StacksChainState::find_mature_miner_rewards(
                &mut chainstate_tx.headers_tx,
                parent_chain_tip,
                Some(chainstate_tx.miner_payment_cache),
            )? {
                Some((rewards, rewards_info)) => (rewards, Some(rewards_info)),
                None => (vec![], None),
            };

        let (
            scheduled_miner_reward,
            tx_receipts,
            microblock_execution_cost,
            block_execution_cost,
            total_liquid_ustx,
        ) = {
            let (parent_consensus_hash, parent_block_hash) = if block.is_first_mined() {
                // has to be the sentinal hashes if this block has no parent
                (
                    FIRST_BURNCHAIN_CONSENSUS_HASH.clone(),
                    FIRST_STACKS_BLOCK_HASH.clone(),
                )
            } else {
                (
                    parent_chain_tip.consensus_hash.clone(),
                    parent_chain_tip.anchored_header.block_hash(),
                )
            };

            let (last_microblock_hash, last_microblock_seq) = if microblocks.len() > 0 {
                let _first_mblock_hash = microblocks[0].block_hash();
                let num_mblocks = microblocks.len();
                let last_microblock_hash = microblocks[num_mblocks - 1].block_hash();
                let last_microblock_seq = microblocks[num_mblocks - 1].header.sequence;

                debug!(
                    "\n\nAppend {} microblocks {}/{}-{} off of {}/{}\n",
                    num_mblocks,
                    chain_tip_consensus_hash,
                    _first_mblock_hash,
                    last_microblock_hash,
                    parent_consensus_hash,
                    parent_block_hash
                );
                (last_microblock_hash, last_microblock_seq)
            } else {
                (EMPTY_MICROBLOCK_PARENT_HASH.clone(), 0)
            };

            if last_microblock_hash != block.header.parent_microblock
                || last_microblock_seq != block.header.parent_microblock_sequence
            {
                // the pre-processing step should prevent this from being reached
                panic!("BUG: received discontiguous headers for processing: {} (seq={}) does not connect to {} (microblock parent is {} (seq {}))",
                       last_microblock_hash, last_microblock_seq, block.block_hash(), block.header.parent_microblock, block.header.parent_microblock_sequence);
            }

            // get the burnchain block that precedes this block's sortition
            let parent_burn_hash = SortitionDB::get_block_snapshot_consensus(
                &burn_dbconn.tx(),
                &chain_tip_consensus_hash,
            )?
            .expect(
                "BUG: Failed to load snapshot for block snapshot during Stacks block processing",
            )
            .parent_burn_header_hash;
            let stacking_burn_ops =
                SortitionDB::get_stack_stx_ops(&burn_dbconn.tx(), &parent_burn_hash)?;

            let mut clarity_tx = StacksChainState::chainstate_block_begin(
                chainstate_tx,
                clarity_instance,
                burn_dbconn,
                &parent_consensus_hash,
                &parent_block_hash,
                &MINER_BLOCK_CONSENSUS_HASH,
                &MINER_BLOCK_HEADER_HASH,
            );

            // process microblock stream
            let (microblock_fees, microblock_burns, microblock_txs_receipts) =
                match StacksChainState::process_microblocks_transactions(
                    &mut clarity_tx,
                    &microblocks,
                ) {
                    Err((e, offending_mblock_header_hash)) => {
                        let msg = format!(
                            "Invalid Stacks microblocks {},{} (offender {}): {:?}",
                            block.header.parent_microblock,
                            block.header.parent_microblock_sequence,
                            offending_mblock_header_hash,
                            &e
                        );
                        warn!("{}", &msg);

                        clarity_tx.rollback_block();
                        return Err(Error::InvalidStacksMicroblock(
                            msg,
                            offending_mblock_header_hash,
                        ));
                    }
                    Ok((fees, burns, events)) => (fees, burns, events),
                };

            let microblock_cost = clarity_tx.cost_so_far();
            debug!("\n\nAppend block";
                   "block" => %format!("{}/{}", chain_tip_consensus_hash, block.block_hash()),
                   "parent_block" => %format!("{}/{}", parent_consensus_hash, parent_block_hash),
                   "stacks_height" => %block.header.total_work.work,
                   "total_burns" => %block.header.total_work.burn,
                   "microblock_parent" => %last_microblock_hash,
                   "microblock_parent_seq" => %last_microblock_seq,
                   "microblock_parent_count" => %microblocks.len());

            // process stacking operations from bitcoin ops
            let mut receipts =
                StacksChainState::process_stacking_ops(&mut clarity_tx, stacking_burn_ops);

            // process anchored block
            let (block_fees, block_burns, txs_receipts) =
                match StacksChainState::process_block_transactions(&mut clarity_tx, &block) {
                    Err(e) => {
                        let msg = format!("Invalid Stacks block {}: {:?}", block.block_hash(), &e);
                        warn!("{}", &msg);

                        clarity_tx.rollback_block();
                        return Err(Error::InvalidStacksBlock(msg));
                    }
                    Ok((block_fees, block_burns, txs_receipts)) => {
                        (block_fees, block_burns, txs_receipts)
                    }
                };

            receipts.extend(txs_receipts.into_iter());

            let mut block_cost = clarity_tx.cost_so_far();
            block_cost
                .sub(&microblock_cost)
                .expect("BUG: microblock cost + block cost < block cost");

            // grant matured miner rewards
            let new_liquid_miner_ustx = if matured_rewards.len() > 0 {
                // grant in order by miner, then users
                StacksChainState::process_matured_miner_rewards(&mut clarity_tx, &matured_rewards)?
            } else {
                0
            };

            // total burns
            let total_burnt = block_burns
                .checked_add(microblock_burns)
                .expect("Overflow: Too many STX burnt");

            // unlock any uSTX
            let new_unlocked_ustx = StacksChainState::process_stx_unlocks(&mut clarity_tx)?;

            // calculate total liquid STX
            let total_liquid_ustx = parent_chain_tip
                .total_liquid_ustx
                .checked_add(new_liquid_miner_ustx)
                .expect("FATAL: uSTX overflow")
                .checked_add(new_unlocked_ustx)
                .expect("FATAL: uSTX overflow")
                .checked_sub(total_burnt)
                .expect("FATAL: uSTX underflow");

            let root_hash = clarity_tx.get_root_hash();
            if root_hash != block.header.state_index_root {
                let msg = format!(
                    "Block {} state root mismatch: expected {}, got {}",
                    block.block_hash(),
                    root_hash,
                    block.header.state_index_root
                );
                warn!("{}", &msg);

                clarity_tx.rollback_block();
                return Err(Error::InvalidStacksBlock(msg));
            }

            debug!("Reached state root {}", root_hash);

            // good to go!
            clarity_tx.commit_to_block(chain_tip_consensus_hash, &block.block_hash());

            // calculate reward for this block's miner
            let scheduled_miner_reward = StacksChainState::make_scheduled_miner_reward(
                mainnet,
                &parent_block_hash,
                &parent_consensus_hash,
                &block,
                chain_tip_consensus_hash,
                next_block_height,
                block_fees, // TODO: calculate (STX/compute unit) * (compute used)
                microblock_fees,
                total_burnt,
                burnchain_commit_burn,
                burnchain_sortition_burn,
                0xffffffffffffffff,
            ) // TODO: calculate total compute budget and scale up
            .expect("FATAL: parsed and processed a block without a coinbase");

            receipts.extend(microblock_txs_receipts.into_iter());

            (
                scheduled_miner_reward,
                receipts,
                microblock_cost,
                block_cost,
                total_liquid_ustx,
            )
        };

        let microblock_tail_opt = match microblocks.len() {
            0 => None,
            x => Some(microblocks[x - 1].header.clone()),
        };

        let new_tip = StacksChainState::advance_tip(
            &mut chainstate_tx.headers_tx,
            &parent_chain_tip.anchored_header,
            &parent_chain_tip.consensus_hash,
            &block.header,
            chain_tip_consensus_hash,
            chain_tip_burn_header_hash,
            chain_tip_burn_header_height,
            chain_tip_burn_header_timestamp,
            microblock_tail_opt,
            &scheduled_miner_reward,
            user_burns,
            total_liquid_ustx,
            &block_execution_cost,
        )
        .expect("FATAL: failed to advance chain tip");

        chainstate_tx.log_transactions_processed(&new_tip.index_block_hash(), &tx_receipts);

        let epoch_receipt = StacksEpochReceipt {
            header: new_tip,
            tx_receipts,
            matured_rewards,
            matured_rewards_info,
            parent_microblocks_cost: microblock_execution_cost,
            anchored_block_cost: block_execution_cost,
        };

        Ok(epoch_receipt)
    }

    /// Verify that a Stacks anchored block attaches to its parent anchored block.
    /// * checks .header.total_work.work
    /// * checks .header.parent_block
    fn check_block_attachment(
        parent_block_header: &StacksBlockHeader,
        block_header: &StacksBlockHeader,
    ) -> bool {
        // must have the right height
        if parent_block_header
            .total_work
            .work
            .checked_add(1)
            .expect("Blockchain height overflow")
            != block_header.total_work.work
        {
            return false;
        }

        // must have right hash linkage
        if parent_block_header.block_hash() != block_header.parent_block {
            return false;
        }

        return true;
    }

    /// Find and process the next staging block.
    /// Return the next chain tip if we processed this block, or None if we couldn't.
    /// Return a poison microblock transaction payload if the microblock stream contains a
    /// deliberate miner fork.
    ///
    /// Occurs as a single, atomic transaction against the (marf'ed) headers database and
    /// (un-marf'ed) staging block database, as well as against the chunk store.
    pub fn process_next_staging_block(
        &mut self,
        sort_tx: &mut SortitionHandleTx,
    ) -> Result<(Option<StacksEpochReceipt>, Option<TransactionPayload>), Error> {
        let (mut chainstate_tx, clarity_instance) = self.chainstate_tx_begin()?;

        let blocks_path = chainstate_tx.blocks_tx.get_blocks_path().clone();

        // this is a transaction against both the headers and staging blocks databases!
        let (mut next_microblocks, next_staging_block) =
            match StacksChainState::find_next_staging_block(
                &mut chainstate_tx.blocks_tx,
                &blocks_path,
                &chainstate_tx.headers_tx,
                sort_tx,
            )? {
                Some((next_microblocks, next_staging_block)) => {
                    (next_microblocks, next_staging_block)
                }
                None => {
                    // no more work to do!
                    debug!("No staging blocks");
                    return Ok((None, None));
                }
            };

        let (burn_header_hash, burn_header_height, burn_header_timestamp) =
            match SortitionDB::get_block_snapshot_consensus(
                sort_tx,
                &next_staging_block.consensus_hash,
            )? {
                Some(sn) => (
                    sn.burn_header_hash,
                    sn.block_height as u32,
                    sn.burn_header_timestamp,
                ),
                None => {
                    // shouldn't happen
                    panic!(
                        "CORRUPTION: staging block {}/{} does not correspond to a burn block",
                        &next_staging_block.consensus_hash, &next_staging_block.anchored_block_hash
                    );
                }
            };

        debug!(
            "Process staging block {}/{} in burn block {}",
            next_staging_block.consensus_hash,
            next_staging_block.anchored_block_hash,
            &burn_header_hash
        );

        let parent_block_header_info = {
            let parent_block_header_info = match StacksChainState::get_anchored_block_header_info(
                &chainstate_tx.headers_tx,
                &next_staging_block.parent_consensus_hash,
                &next_staging_block.parent_anchored_block_hash,
            )? {
                Some(parent_info) => {
                    debug!(
                        "Found parent info {}/{}",
                        next_staging_block.parent_consensus_hash,
                        next_staging_block.parent_anchored_block_hash
                    );
                    parent_info
                }
                None => {
                    if next_staging_block.is_first_mined() {
                        // this is the first-ever mined block
                        debug!("This is the first-ever block in this fork.  Parent is 00000000..00000000/00000000..00000000");
                        StacksChainState::get_anchored_block_header_info(
                            &chainstate_tx.headers_tx,
                            &FIRST_BURNCHAIN_CONSENSUS_HASH,
                            &FIRST_STACKS_BLOCK_HASH,
                        )
                        .expect("FATAL: failed to load initial block header")
                        .expect("FATAL: initial block header not found in headers DB")
                    } else {
                        // no parent stored
                        debug!(
                            "No parent block for {}/{} processed yet",
                            next_staging_block.consensus_hash,
                            next_staging_block.anchored_block_hash
                        );
                        return Ok((None, None));
                    }
                }
            };

            parent_block_header_info
        };

        let block = {
            StacksBlock::consensus_deserialize(&mut &next_staging_block.block_data[..])
                .map_err(Error::NetError)?
        };

        let block_hash = block.block_hash();
        if block_hash != next_staging_block.anchored_block_hash {
            // database corruption
            error!(
                "Staging DB corruption: expected block {}, got {} from disk",
                next_staging_block.anchored_block_hash, block_hash
            );
            return Err(Error::DBError(db_error::Corruption));
        }

        // sanity check -- don't process this block again if we already did so
        if StacksChainState::has_stored_block(
            &chainstate_tx.blocks_tx,
            chainstate_tx.blocks_tx.get_blocks_path(),
            &next_staging_block.consensus_hash,
            &next_staging_block.anchored_block_hash,
        )? {
            debug!(
                "Block already processed: {}/{}",
                &next_staging_block.consensus_hash, &next_staging_block.anchored_block_hash
            );

            // clear out
            StacksChainState::set_block_processed(
                &mut chainstate_tx.blocks_tx,
                Some(sort_tx),
                &next_staging_block.consensus_hash,
                &next_staging_block.anchored_block_hash,
                true,
            )?;
            chainstate_tx.commit().map_err(Error::DBError)?;

            return Ok((None, None));
        }

        // validation check -- we can't have seen this block's microblock public key hash before in
        // this fork
        if StacksChainState::has_microblock_pubkey_hash(
            &mut chainstate_tx.headers_tx,
            &parent_block_header_info.consensus_hash,
            &parent_block_header_info.anchored_header,
            &block.header.microblock_pubkey_hash,
        )? {
            let msg = format!(
                "Invalid stacks block {}/{} -- already used microblock pubkey hash {}",
                &next_staging_block.consensus_hash,
                &next_staging_block.anchored_block_hash,
                &block.header.microblock_pubkey_hash
            );
            warn!("{}", &msg);

            // clear out
            StacksChainState::set_block_processed(
                &mut chainstate_tx.blocks_tx,
                None,
                &next_staging_block.consensus_hash,
                &next_staging_block.anchored_block_hash,
                false,
            )?;
            chainstate_tx.commit().map_err(Error::DBError)?;

            return Err(Error::InvalidStacksBlock(msg));
        }

        // validation check -- the block must attach to its accepted parent
        if !StacksChainState::check_block_attachment(
            &parent_block_header_info.anchored_header,
            &block.header,
        ) {
            let msg = format!(
                "Invalid stacks block {}/{} -- does not attach to parent {}/{}",
                &next_staging_block.consensus_hash,
                block.block_hash(),
                parent_block_header_info.anchored_header.block_hash(),
                &parent_block_header_info.consensus_hash
            );
            warn!("{}", &msg);

            // clear out
            StacksChainState::set_block_processed(
                &mut chainstate_tx.blocks_tx,
                None,
                &next_staging_block.consensus_hash,
                &next_staging_block.anchored_block_hash,
                false,
            )?;
            chainstate_tx.commit().map_err(Error::DBError)?;

            return Err(Error::InvalidStacksBlock(msg));
        }

        // validate microblocks
        // NOTE: since we got the microblocks from staging, where their signatures were already
        // validated, we don't need to validate them again.
        let (microblock_terminus, poison_microblock_opt) =
            match StacksChainState::validate_parent_microblock_stream(
                &parent_block_header_info.anchored_header,
                &block.header,
                &next_microblocks,
                false,
            ) {
                Some((terminus, poison_opt)) => (terminus, poison_opt),
                None => {
                    debug!(
                        "Stopping at block {}/{} -- discontiguous header stream",
                        next_staging_block.consensus_hash, block_hash
                    );
                    return Ok((None, None));
                }
            };

        match poison_microblock_opt {
            Some(poison_microblock) => {
                // miner created a deliberate fork.
                //
                // TODO: a miner can build off of any microblock fork it wants as long as there isn't yet a PoisonMicroblock
                // transaction that publishes the existence of the fork.
                // Once this happens, then no one can't mine off of any microblock at or beyond the announced
                // microblock fork within the Stacks fork that published the PoisonMicroblock.
                // Moreover, if there are multiple PoisonMicroblock transactions, the reward for the PoisonMicroblock
                // is transferred to the _earliest_ fork-publisher.
                //
                // TODO: the node should orphan all of the equivocated microblocks.
                return Ok((None, Some(poison_microblock)));
            }
            None => {}
        }

        // do not consider trailing microblocks that this anchored block does _not_ confirm
        if microblock_terminus < next_microblocks.len() {
            debug!(
                "Truncate microblock stream from parent {}/{} from {} to {} items",
                parent_block_header_info.consensus_hash,
                parent_block_header_info.anchored_header.block_hash(),
                next_microblocks.len(),
                microblock_terminus
            );
            next_microblocks.truncate(microblock_terminus);
        }

        let (last_microblock_hash, last_microblock_seq) = match next_microblocks.len() {
            0 => (EMPTY_MICROBLOCK_PARENT_HASH.clone(), 0),
            _ => {
                let l = next_microblocks.len();
                (
                    next_microblocks[l - 1].block_hash(),
                    next_microblocks[l - 1].header.sequence,
                )
            }
        };

        // find users that burned in support of this block, so we can calculate the miner reward
        let user_supports = StacksChainState::load_staging_block_user_supports(
            &chainstate_tx.blocks_tx,
            &next_staging_block.consensus_hash,
            &next_staging_block.anchored_block_hash,
        )?;

        // attach the block to the chain state and calculate the next chain tip.
        // Execute the confirmed microblocks' transactions against the chain state, and then
        // execute the anchored block's transactions against the chain state.
        let epoch_receipt = match StacksChainState::append_block(
            &mut chainstate_tx,
            clarity_instance,
            sort_tx,
            &parent_block_header_info,
            &next_staging_block.consensus_hash,
            &burn_header_hash,
            burn_header_height,
            burn_header_timestamp,
            &block,
            &next_microblocks,
            next_staging_block.commit_burn,
            next_staging_block.sortition_burn,
            &user_supports,
        ) {
            Ok(next_chain_tip_info) => next_chain_tip_info,
            Err(e) => {
                // something's wrong with this epoch -- either a microblock was invalid, or the
                // anchored block was invalid.  Either way, the anchored block will _never be_
                // valid, so we can drop it from the chunk store and orphan all of its descendents.
                test_debug!(
                    "Failed to append {}/{}",
                    &next_staging_block.consensus_hash,
                    &block.block_hash()
                );
                StacksChainState::set_block_processed(
                    &mut chainstate_tx.blocks_tx,
                    None,
                    &next_staging_block.consensus_hash,
                    &block.header.block_hash(),
                    false,
                )?;
                StacksChainState::free_block_state(
                    &blocks_path,
                    &next_staging_block.consensus_hash,
                    &block.header,
                );

                match e {
                    Error::InvalidStacksMicroblock(ref msg, ref header_hash) => {
                        // specifically, an ancestor microblock was invalid.  Drop any descendent microblocks --
                        // they're never going to be valid in _any_ fork, even if they have a clone
                        // in a neighboring burnchain fork.
                        error!(
                            "Parent microblock stream from {}/{} is invalid at microblock {}: {}",
                            parent_block_header_info.consensus_hash,
                            parent_block_header_info.anchored_header.block_hash(),
                            header_hash,
                            msg
                        );
                        StacksChainState::drop_staging_microblocks(
                            &mut chainstate_tx.blocks_tx,
                            &parent_block_header_info.consensus_hash,
                            &parent_block_header_info.anchored_header.block_hash(),
                            header_hash,
                        )?;
                    }
                    _ => {
                        // block was invalid, but this means all the microblocks it confirmed are
                        // still (potentially) valid.  However, they are not confirmed yet, so
                        // leave them in the staging database.
                    }
                }

                chainstate_tx.commit().map_err(Error::DBError)?;

                return Err(e);
            }
        };

        assert_eq!(
            epoch_receipt.header.anchored_header.block_hash(),
            block.block_hash()
        );
        assert_eq!(
            epoch_receipt.header.consensus_hash,
            next_staging_block.consensus_hash
        );
        assert_eq!(
            epoch_receipt.header.anchored_header.parent_microblock,
            last_microblock_hash
        );
        assert_eq!(
            epoch_receipt
                .header
                .anchored_header
                .parent_microblock_sequence,
            last_microblock_seq
        );

        debug!(
            "Reached chain tip {}/{} from {}/{}",
            epoch_receipt.header.consensus_hash,
            epoch_receipt.header.anchored_header.block_hash(),
            next_staging_block.parent_consensus_hash,
            next_staging_block.parent_anchored_block_hash
        );

        if next_staging_block.parent_microblock_hash != EMPTY_MICROBLOCK_PARENT_HASH
            || next_staging_block.parent_microblock_seq != 0
        {
            // confirmed one or more parent microblocks
            StacksChainState::set_microblocks_confirmed(
                &mut chainstate_tx.blocks_tx,
                &next_staging_block.parent_consensus_hash,
                &next_staging_block.parent_anchored_block_hash,
                last_microblock_seq,
            )?;
        }

        StacksChainState::set_block_processed(
            &mut chainstate_tx.blocks_tx,
            Some(sort_tx),
            &epoch_receipt.header.consensus_hash,
            &epoch_receipt.header.anchored_header.block_hash(),
            true,
        )?;

        chainstate_tx.commit().map_err(Error::DBError)?;

        Ok((Some(epoch_receipt), None))
    }

    /// Process staging blocks at the canonical chain tip,
    ///  this only needs to be used in contexts that aren't
    ///  PoX aware (i.e., unit tests, and old stacks-node loops),
    /// Elsewhere, block processing is invoked by the ChainsCoordinator,
    ///  which handles tracking the chain tip itself
    #[cfg(test)]
    pub fn process_blocks_at_tip(
        &mut self,
        sort_db: &mut SortitionDB,
        max_blocks: usize,
    ) -> Result<Vec<(Option<StacksEpochReceipt>, Option<TransactionPayload>)>, Error> {
        let tx = sort_db.tx_begin_at_tip();
        self.process_blocks(tx, max_blocks)
    }

    /// Process some staging blocks, up to max_blocks.
    /// Return new chain tips, and optionally any poison microblock payloads for each chain tip
    /// found.  For each chain tip produced, return the header info, receipts, parent microblock
    /// stream execution cost, and block execution cost
    pub fn process_blocks(
        &mut self,
        mut sort_tx: SortitionHandleTx,
        max_blocks: usize,
    ) -> Result<Vec<(Option<StacksEpochReceipt>, Option<TransactionPayload>)>, Error> {
        debug!("Process up to {} blocks", max_blocks);

        let mut ret = vec![];

        if max_blocks == 0 {
            // nothing to do
            return Ok(vec![]);
        }

        for i in 0..max_blocks {
            // process up to max_blocks pending blocks
            match self.process_next_staging_block(&mut sort_tx) {
                Ok((next_tip_opt, next_microblock_poison_opt)) => match next_tip_opt {
                    Some(next_tip) => {
                        ret.push((Some(next_tip), next_microblock_poison_opt));
                    }
                    None => match next_microblock_poison_opt {
                        Some(poison) => {
                            ret.push((None, Some(poison)));
                        }
                        None => {
                            debug!("No more staging blocks -- processed {} in total", i);
                            break;
                        }
                    },
                },
                Err(Error::InvalidStacksBlock(msg)) => {
                    warn!("Encountered invalid block: {}", &msg);
                    continue;
                }
                Err(Error::InvalidStacksMicroblock(msg, hash)) => {
                    warn!("Encountered invalid microblock {}: {}", hash, &msg);
                    continue;
                }
                Err(Error::NetError(net_error::DeserializeError(msg))) => {
                    // happens if we load a zero-sized block (i.e. an invalid block)
                    warn!("Encountered invalid block: {}", &msg);
                    continue;
                }
                Err(e) => {
                    error!("Unrecoverable error when processing blocks: {:?}", &e);
                    return Err(e);
                }
            }
        }

        sort_tx.commit()?;

        let mut block_tx = self.blocks_tx_begin()?;
        for _ in 0..max_blocks {
            // delete up to max_blocks blocks
            let deleted = StacksChainState::process_next_orphaned_staging_block(&mut block_tx)?;
            if !deleted {
                break;
            }
        }
        block_tx.commit()?;

        Ok(ret)
    }

    fn is_valid_address_version(mainnet: bool, version: u8) -> bool {
        if mainnet {
            version == C32_ADDRESS_VERSION_MAINNET_SINGLESIG
                || version == C32_ADDRESS_VERSION_MAINNET_MULTISIG
        } else {
            version == C32_ADDRESS_VERSION_TESTNET_SINGLESIG
                || version == C32_ADDRESS_VERSION_TESTNET_MULTISIG
        }
    }

    /// Get the highest processed block on the canonical burn chain.
    /// Break ties on lexigraphical ordering of the block hash
    /// (i.e. arbitrarily).  The staging block will be returned, but no block data will be filled
    /// in.
    pub fn get_stacks_chain_tip(
        &self,
        sortdb: &SortitionDB,
    ) -> Result<Option<StagingBlock>, Error> {
        let (consensus_hash, block_bhh) =
            SortitionDB::get_canonical_stacks_chain_tip_hash(sortdb.conn())?;
        let sql = "SELECT * FROM staging_blocks WHERE processed = 1 AND orphaned = 0 AND consensus_hash = ?1 AND anchored_block_hash = ?2";
        let args: &[&dyn ToSql] = &[&consensus_hash, &block_bhh];
        query_row(&self.blocks_db, sql, args).map_err(Error::DBError)
    }

    /// Get the height of a staging block
    pub fn get_stacks_block_height(
        &self,
        consensus_hash: &ConsensusHash,
        block_hash: &BlockHeaderHash,
    ) -> Result<Option<u64>, Error> {
        let sql = "SELECT height FROM staging_blocks WHERE consensus_hash = ?1 AND anchored_block_hash = ?2";
        let args: &[&dyn ToSql] = &[consensus_hash, block_hash];
        query_row(&self.blocks_db, sql, args).map_err(Error::DBError)
    }

    /// Check to see if a transaction can be (potentially) appended on top of a given chain tip.
    /// Note that this only checks the transaction against the _anchored chain tip_, not the
    /// unconfirmed microblock stream trailing off of it.
    pub fn will_admit_mempool_tx(
        &mut self,
        mempool_conn: &DBConn,
        current_consensus_hash: &ConsensusHash,
        current_block: &BlockHeaderHash,
        tx: &StacksTransaction,
        tx_size: u64,
    ) -> Result<(), MemPoolRejection> {
        let conf = self.config();
        let staging_height =
            match self.get_stacks_block_height(current_consensus_hash, current_block) {
                Ok(Some(height)) => height,
                Ok(None) => {
                    if *current_consensus_hash == FIRST_BURNCHAIN_CONSENSUS_HASH {
                        0
                    } else {
                        return Err(MemPoolRejection::NoSuchChainTip(
                            current_consensus_hash.clone(),
                            current_block.clone(),
                        ));
                    }
                }
                Err(_e) => {
                    panic!("DB CORRUPTION: failed to query block height");
                }
            };

        let has_microblock_pubk = match tx.payload {
            TransactionPayload::PoisonMicroblock(ref microblock_header_1, _) => {
                let microblock_pkh_1 = microblock_header_1
                    .check_recover_pubkey()
                    .map_err(|_e| MemPoolRejection::InvalidMicroblocks)?;

                StacksChainState::has_blocks_with_microblock_pubkh(
                    &self.blocks_db,
                    &microblock_pkh_1,
                    staging_height as i64,
                )
            }
            _ => false, // unused
        };

        let current_tip =
            StacksChainState::get_parent_index_block(current_consensus_hash, current_block);
        self.with_read_only_clarity_tx(&NULL_BURN_STATE_DB, &current_tip, |conn| {
            StacksChainState::can_include_tx(
                mempool_conn,
                conn,
                &conf,
                has_microblock_pubk,
                tx,
                tx_size,
            )
        })
    }

    /// Given an outstanding clarity connection, can we append the tx to the chain state?
    /// Used when mining transactions.
    pub fn can_include_tx<T: ClarityConnection>(
        mempool: &DBConn,
        clarity_connection: &mut T,
        chainstate_config: &DBConfig,
        has_microblock_pubkey: bool,
        tx: &StacksTransaction,
        tx_size: u64,
    ) -> Result<(), MemPoolRejection> {
        // 1: must parse (done)

        // 2: it must be validly signed.
        StacksChainState::process_transaction_precheck(&chainstate_config, &tx)
            .map_err(|e| MemPoolRejection::FailedToValidate(e))?;

        // 3: it must pay a tx fee
        let fee = tx.get_fee_rate();

        if fee < MINIMUM_TX_FEE || fee / tx_size < MINIMUM_TX_FEE_RATE_PER_BYTE {
            return Err(MemPoolRejection::FeeTooLow(
                fee,
                cmp::max(MINIMUM_TX_FEE, tx_size * MINIMUM_TX_FEE_RATE_PER_BYTE),
            ));
        }

        // 4: the account nonces must be correct
        let (origin, payer) =
            match StacksChainState::check_transaction_nonces(clarity_connection, &tx, true) {
                Ok(x) => x,
                Err((mut e, (origin, payer))) => {
                    // let's see if the tx has matching nonce in the mempool
                    //  ->  you can _only_ replace-by-fee or replace-across-fork
                    //      for nonces that increment the current chainstate's nonce.
                    //      if there are "chained" transactions in the mempool,
                    //      this check won't admit a rbf/raf for those.
                    let origin_addr = tx.origin_address();
                    let origin_nonce = tx.get_origin().nonce();
                    let origin_next_nonce =
                        MemPoolDB::get_next_nonce_for_address(mempool, &origin_addr)?;
                    if origin_next_nonce < origin.nonce {
                        return Err(e.into());
                    }
                    if origin_next_nonce - origin.nonce >= MAXIMUM_MEMPOOL_TX_CHAINING {
                        return Err(MemPoolRejection::TooMuchChaining);
                    }
                    if origin_nonce != origin_next_nonce {
                        e.is_origin = true;
                        e.principal = origin_addr.into();
                        e.expected = origin_next_nonce;
                        e.actual = origin_nonce;
                        return Err(e.into());
                    }

                    if let Some(sponsor_addr) = tx.sponsor_address() {
                        let sponsor_nonce = tx.get_payer().nonce();
                        let sponsor_next_nonce =
                            MemPoolDB::get_next_nonce_for_address(mempool, &sponsor_addr)?;
                        if sponsor_next_nonce < payer.nonce {
                            return Err(e.into());
                        }
                        if sponsor_next_nonce - payer.nonce >= MAXIMUM_MEMPOOL_TX_CHAINING {
                            return Err(MemPoolRejection::TooMuchChaining);
                        }
                        if sponsor_nonce != sponsor_next_nonce {
                            e.is_origin = false;
                            e.principal = sponsor_addr.into();
                            e.expected = sponsor_next_nonce;
                            e.actual = sponsor_nonce;
                            return Err(e.into());
                        }
                    }
                    (origin, payer)
                }
            };

        if !StacksChainState::is_valid_address_version(
            chainstate_config.mainnet,
            origin.principal.version(),
        ) || !StacksChainState::is_valid_address_version(
            chainstate_config.mainnet,
            payer.principal.version(),
        ) {
            return Err(MemPoolRejection::BadAddressVersionByte);
        }

        let block_height = clarity_connection
            .with_clarity_db_readonly(|ref mut db| db.get_current_burnchain_block_height() as u64);

        // 5: the paying account must have enough funds
        if !payer.stx_balance.can_transfer(fee as u128, block_height) {
            match &tx.payload {
                TransactionPayload::TokenTransfer(..) => {
                    // pass: we'll return a total_spent failure below.
                }
                _ => {
                    return Err(MemPoolRejection::NotEnoughFunds(
                        fee as u128,
                        payer.stx_balance.amount_unlocked,
                    ));
                }
            }
        }

        // 6: payload-specific checks
        match &tx.payload {
            TransactionPayload::TokenTransfer(addr, amount, _memo) => {
                // version byte matches?
                if !StacksChainState::is_valid_address_version(
                    chainstate_config.mainnet,
                    addr.version(),
                ) {
                    return Err(MemPoolRejection::BadAddressVersionByte);
                }

                // got the funds?
                let total_spent = (*amount as u128) + if origin == payer { fee as u128 } else { 0 };
                if !origin.stx_balance.can_transfer(total_spent, block_height) {
                    return Err(MemPoolRejection::NotEnoughFunds(
                        total_spent,
                        origin
                            .stx_balance
                            .get_available_balance_at_block(block_height),
                    ));
                }
            }
            TransactionPayload::ContractCall(TransactionContractCall {
                address,
                contract_name,
                function_name,
                function_args,
            }) => {
                // version byte matches?
                if !StacksChainState::is_valid_address_version(
                    chainstate_config.mainnet,
                    address.version,
                ) {
                    return Err(MemPoolRejection::BadAddressVersionByte);
                }

                let contract_identifier =
                    QualifiedContractIdentifier::new(address.clone().into(), contract_name.clone());

                clarity_connection.with_analysis_db_readonly(|db| {
                    let function_type = db
                        .get_public_function_type(&contract_identifier, &function_name)
                        .map_err(|_e| MemPoolRejection::NoSuchContract)?
                        .ok_or_else(|| MemPoolRejection::NoSuchPublicFunction)?;
                    function_type
                        .check_args_by_allowing_trait_cast(db, &function_args)
                        .map_err(|e| MemPoolRejection::BadFunctionArgument(e))
                })?;
            }
            TransactionPayload::SmartContract(TransactionSmartContract { name, code_body: _ }) => {
                let contract_identifier =
                    QualifiedContractIdentifier::new(tx.origin_address().into(), name.clone());

                let exists = clarity_connection
                    .with_analysis_db_readonly(|db| db.has_contract(&contract_identifier));

                if exists {
                    return Err(MemPoolRejection::ContractAlreadyExists(contract_identifier));
                }
            }
            TransactionPayload::PoisonMicroblock(microblock_header_1, microblock_header_2) => {
                if microblock_header_1.sequence != microblock_header_2.sequence
                    || microblock_header_1.prev_block != microblock_header_2.prev_block
                    || microblock_header_1.version != microblock_header_2.version
                {
                    return Err(MemPoolRejection::PoisonMicroblocksDoNotConflict);
                }

                let microblock_pkh_1 = microblock_header_1
                    .check_recover_pubkey()
                    .map_err(|_e| MemPoolRejection::InvalidMicroblocks)?;
                let microblock_pkh_2 = microblock_header_2
                    .check_recover_pubkey()
                    .map_err(|_e| MemPoolRejection::InvalidMicroblocks)?;

                if microblock_pkh_1 != microblock_pkh_2 {
                    return Err(MemPoolRejection::PoisonMicroblocksDoNotConflict);
                }

                if !has_microblock_pubkey {
                    return Err(MemPoolRejection::NoAnchorBlockWithPubkeyHash(
                        microblock_pkh_1,
                    ));
                }
            }
            TransactionPayload::Coinbase(_) => return Err(MemPoolRejection::NoCoinbaseViaMempool),
        };

        Ok(())
    }
}

#[cfg(test)]
pub mod test {
    use super::*;
    use chainstate::stacks::db::test::*;
    use chainstate::stacks::db::*;
    use chainstate::stacks::miner::test::*;
    use chainstate::stacks::test::*;
    use chainstate::stacks::Error as chainstate_error;
    use chainstate::stacks::*;

    use burnchains::*;
    use chainstate::burn::db::sortdb::*;
    use chainstate::burn::*;
    use std::fs;
    use util::db::Error as db_error;
    use util::db::*;
    use util::hash::*;
    use util::retry::*;

    use core::mempool::*;
    use net::test::*;

    pub fn make_empty_coinbase_block(mblock_key: &StacksPrivateKey) -> StacksBlock {
        let privk = StacksPrivateKey::from_hex(
            "59e4d5e18351d6027a37920efe53c2f1cbadc50dca7d77169b7291dff936ed6d01",
        )
        .unwrap();
        let auth = TransactionAuth::from_p2pkh(&privk).unwrap();
        let proof_bytes = hex_bytes("9275df67a68c8745c0ff97b48201ee6db447f7c93b23ae24cdc2400f52fdb08a1a6ac7ec71bf9c9c76e96ee4675ebff60625af28718501047bfd87b810c2d2139b73c23bd69de66360953a642c2a330a").unwrap();
        let proof = VRFProof::from_bytes(&proof_bytes[..].to_vec()).unwrap();

        let mut tx_coinbase = StacksTransaction::new(
            TransactionVersion::Testnet,
            auth,
            TransactionPayload::Coinbase(CoinbasePayload([0u8; 32])),
        );
        tx_coinbase.anchor_mode = TransactionAnchorMode::OnChainOnly;
        let mut tx_signer = StacksTransactionSigner::new(&tx_coinbase);

        tx_signer.sign_origin(&privk).unwrap();

        let tx_coinbase_signed = tx_signer.get_tx().unwrap();
        let txs = vec![tx_coinbase_signed];

        let work_score = StacksWorkScore {
            burn: 123,
            work: 456,
        };

        let parent_header = StacksBlockHeader {
            version: 0x01,
            total_work: StacksWorkScore {
                burn: 234,
                work: 567,
            },
            proof: proof.clone(),
            parent_block: BlockHeaderHash([5u8; 32]),
            parent_microblock: BlockHeaderHash([6u8; 32]),
            parent_microblock_sequence: 4,
            tx_merkle_root: Sha512Trunc256Sum([7u8; 32]),
            state_index_root: TrieHash([8u8; 32]),
            microblock_pubkey_hash: Hash160([9u8; 20]),
        };

        let parent_microblock_header = StacksMicroblockHeader {
            version: 0x12,
            sequence: 0x34,
            prev_block: BlockHeaderHash([0x0au8; 32]),
            tx_merkle_root: Sha512Trunc256Sum([0x0bu8; 32]),
            signature: MessageSignature([0x0cu8; 65]),
        };

        let mblock_pubkey_hash =
            Hash160::from_node_public_key(&StacksPublicKey::from_private(mblock_key));
        let mut block = StacksBlock::from_parent(
            &parent_header,
            &parent_microblock_header,
            txs.clone(),
            &work_score,
            &proof,
            &TrieHash([2u8; 32]),
            &mblock_pubkey_hash,
        );
        block.header.version = 0x24;
        block
    }

    pub fn make_sample_microblock_stream(
        privk: &StacksPrivateKey,
        anchored_block_hash: &BlockHeaderHash,
    ) -> Vec<StacksMicroblock> {
        let mut all_txs = vec![];
        let mut microblocks: Vec<StacksMicroblock> = vec![];

        for i in 0..49 {
            let auth = TransactionAuth::from_p2pkh(&privk).unwrap();
            let tx_smart_contract = StacksTransaction::new(
                TransactionVersion::Testnet,
                auth.clone(),
                TransactionPayload::new_smart_contract(
                    &"hello-microblock".to_string(),
                    &format!("hello smart contract {}", i),
                )
                .unwrap(),
            );
            let mut tx_signer = StacksTransactionSigner::new(&tx_smart_contract);
            tx_signer.sign_origin(&privk).unwrap();

            let tx_signed = tx_signer.get_tx().unwrap();
            all_txs.push(tx_signed);
        }

        // make microblocks with 3 transactions each (or fewer)
        for i in 0..(all_txs.len() / 3) {
            let txs = vec![
                all_txs[3 * i].clone(),
                all_txs[3 * i + 1].clone(),
                all_txs[3 * i + 2].clone(),
            ];

            let txid_vecs = txs.iter().map(|tx| tx.txid().as_bytes().to_vec()).collect();

            let merkle_tree = MerkleTree::<Sha512Trunc256Sum>::new(&txid_vecs);
            let tx_merkle_root = merkle_tree.root();

            let prev_block = if i == 0 {
                anchored_block_hash.clone()
            } else {
                let l = microblocks.len();
                microblocks[l - 1].block_hash()
            };

            let header = StacksMicroblockHeader {
                version: 0x12,
                sequence: i as u16,
                prev_block: prev_block,
                tx_merkle_root: tx_merkle_root,
                signature: MessageSignature([0u8; 65]),
            };

            let mut mblock = StacksMicroblock {
                header: header,
                txs: txs,
            };

            mblock.sign(privk).unwrap();
            microblocks.push(mblock);
        }

        microblocks
    }

    fn resign_microblocks(
        microblocks: &mut Vec<StacksMicroblock>,
        privk: &StacksPrivateKey,
    ) -> BlockHeaderHash {
        for i in 0..microblocks.len() {
            microblocks[i].header.signature = MessageSignature([0u8; 65]);
            microblocks[i].sign(privk).unwrap();
            if i + 1 < microblocks.len() {
                microblocks[i + 1].header.prev_block = microblocks[i].block_hash();
            }
        }
        let l = microblocks.len();
        microblocks[l - 1].block_hash()
    }

    fn assert_block_staging_not_processed(
        chainstate: &mut StacksChainState,
        consensus_hash: &ConsensusHash,
        block: &StacksBlock,
    ) -> () {
        assert!(StacksChainState::load_staging_block_data(
            &chainstate.blocks_db,
            &chainstate.blocks_path,
            consensus_hash,
            &block.block_hash()
        )
        .unwrap()
        .is_some());
        assert_eq!(
            StacksChainState::load_staging_block_data(
                &chainstate.blocks_db,
                &chainstate.blocks_path,
                consensus_hash,
                &block.block_hash()
            )
            .unwrap()
            .unwrap(),
            *block
        );
        assert_eq!(
            StacksChainState::get_staging_block_status(
                &chainstate.blocks_db,
                consensus_hash,
                &block.block_hash()
            )
            .unwrap()
            .unwrap(),
            false
        );

        let index_block_hash =
            StacksBlockHeader::make_index_block_hash(consensus_hash, &block.block_hash());
        assert!(
            StacksChainState::has_block_indexed(&chainstate.blocks_path, &index_block_hash)
                .unwrap()
        );
    }

    fn assert_block_not_stored(
        chainstate: &mut StacksChainState,
        consensus_hash: &ConsensusHash,
        block: &StacksBlock,
    ) -> () {
        assert!(!StacksChainState::has_stored_block(
            &chainstate.blocks_db,
            &chainstate.blocks_path,
            consensus_hash,
            &block.block_hash()
        )
        .unwrap());
        assert_eq!(
            StacksChainState::load_staging_block_pubkey_hash(
                &chainstate.blocks_db,
                consensus_hash,
                &block.block_hash()
            )
            .unwrap()
            .unwrap(),
            block.header.microblock_pubkey_hash
        );
    }

    fn assert_block_stored_rejected(
        chainstate: &mut StacksChainState,
        consensus_hash: &ConsensusHash,
        block: &StacksBlock,
    ) -> () {
        assert!(StacksChainState::has_stored_block(
            &chainstate.blocks_db,
            &chainstate.blocks_path,
            consensus_hash,
            &block.block_hash()
        )
        .unwrap());
        assert!(StacksChainState::load_block(
            &chainstate.blocks_path,
            consensus_hash,
            &block.block_hash()
        )
        .unwrap()
        .is_none());
        assert!(StacksChainState::load_block_header(
            &chainstate.blocks_path,
            consensus_hash,
            &block.block_hash()
        )
        .unwrap()
        .is_none());
        assert!(StacksChainState::load_staging_block_pubkey_hash(
            &chainstate.blocks_db,
            consensus_hash,
            &block.block_hash()
        )
        .unwrap()
        .is_none());

        assert_eq!(
            StacksChainState::get_staging_block_status(
                &chainstate.blocks_db,
                consensus_hash,
                &block.block_hash()
            )
            .unwrap()
            .unwrap(),
            true
        );
        assert!(StacksChainState::load_staging_block_data(
            &chainstate.blocks_db,
            &chainstate.blocks_path,
            consensus_hash,
            &block.block_hash()
        )
        .unwrap()
        .is_none());

        let index_block_hash =
            StacksBlockHeader::make_index_block_hash(consensus_hash, &block.block_hash());
        assert!(
            StacksChainState::has_block_indexed(&chainstate.blocks_path, &index_block_hash)
                .unwrap()
        );
    }

    fn assert_block_stored_not_staging(
        chainstate: &mut StacksChainState,
        consensus_hash: &ConsensusHash,
        block: &StacksBlock,
    ) -> () {
        assert!(StacksChainState::has_stored_block(
            &chainstate.blocks_db,
            &chainstate.blocks_path,
            consensus_hash,
            &block.block_hash()
        )
        .unwrap());
        assert!(StacksChainState::load_block(
            &chainstate.blocks_path,
            consensus_hash,
            &block.block_hash()
        )
        .unwrap()
        .is_some());
        assert_eq!(
            StacksChainState::load_block(
                &chainstate.blocks_path,
                consensus_hash,
                &block.block_hash()
            )
            .unwrap()
            .unwrap(),
            *block
        );
        assert_eq!(
            StacksChainState::load_block_header(
                &chainstate.blocks_path,
                consensus_hash,
                &block.block_hash()
            )
            .unwrap()
            .unwrap(),
            block.header
        );
        assert!(StacksChainState::load_staging_block_pubkey_hash(
            &chainstate.blocks_db,
            consensus_hash,
            &block.block_hash()
        )
        .unwrap()
        .is_none());

        assert_eq!(
            StacksChainState::get_staging_block_status(
                &chainstate.blocks_db,
                consensus_hash,
                &block.block_hash()
            )
            .unwrap()
            .unwrap(),
            true
        );
        assert!(StacksChainState::load_staging_block_data(
            &chainstate.blocks_db,
            &chainstate.blocks_path,
            consensus_hash,
            &block.block_hash()
        )
        .unwrap()
        .is_none());

        let index_block_hash =
            StacksBlockHeader::make_index_block_hash(consensus_hash, &block.block_hash());
        assert!(
            StacksChainState::has_block_indexed(&chainstate.blocks_path, &index_block_hash)
                .unwrap()
        );
    }

    pub fn store_staging_block(
        chainstate: &mut StacksChainState,
        consensus_hash: &ConsensusHash,
        block: &StacksBlock,
        parent_consensus_hash: &ConsensusHash,
        commit_burn: u64,
        sortition_burn: u64,
    ) {
        let mut tx = chainstate.blocks_tx_begin().unwrap();
        StacksChainState::store_staging_block(
            &mut tx,
            consensus_hash,
            block,
            parent_consensus_hash,
            commit_burn,
            sortition_burn,
            5,
        )
        .unwrap();
        tx.commit().unwrap();

        let index_block_hash =
            StacksBlockHeader::make_index_block_hash(consensus_hash, &block.block_hash());
        assert!(
            StacksChainState::has_block_indexed(&chainstate.blocks_path, &index_block_hash)
                .unwrap()
        );
    }

    pub fn store_staging_microblock(
        chainstate: &mut StacksChainState,
        consensus_hash: &ConsensusHash,
        anchored_block_hash: &BlockHeaderHash,
        microblock: &StacksMicroblock,
    ) {
        let mut tx = chainstate.blocks_tx_begin().unwrap();
        StacksChainState::store_staging_microblock(
            &mut tx,
            consensus_hash,
            anchored_block_hash,
            microblock,
        )
        .unwrap();
        tx.commit().unwrap();

        let index_block_hash =
            StacksBlockHeader::make_index_block_hash(consensus_hash, anchored_block_hash);
        assert!(chainstate
            .has_microblocks_indexed(&index_block_hash)
            .unwrap());
    }

    pub fn set_block_processed(
        chainstate: &mut StacksChainState,
        consensus_hash: &ConsensusHash,
        anchored_block_hash: &BlockHeaderHash,
        accept: bool,
    ) {
        let index_block_hash =
            StacksBlockHeader::make_index_block_hash(consensus_hash, anchored_block_hash);
        assert!(
            StacksChainState::has_block_indexed(&chainstate.blocks_path, &index_block_hash)
                .unwrap()
        );

        let mut tx = chainstate.blocks_tx_begin().unwrap();
        StacksChainState::set_block_processed(
            &mut tx,
            None,
            consensus_hash,
            anchored_block_hash,
            accept,
        )
        .unwrap();
        tx.commit().unwrap();

        assert!(
            StacksChainState::has_block_indexed(&chainstate.blocks_path, &index_block_hash)
                .unwrap()
        );
    }

    fn get_microblock_stream_head_hash(
        chainstate: &StacksChainState,
        consensus_hash: &ConsensusHash,
        anchored_block_hash: &BlockHeaderHash,
    ) -> Option<BlockHeaderHash> {
        StacksChainState::get_microblock_stream_head_hash(
            &chainstate.blocks_db,
            consensus_hash,
            anchored_block_hash,
        )
        .unwrap()
    }

    pub fn set_microblocks_confirmed(
        chainstate: &mut StacksChainState,
        consensus_hash: &ConsensusHash,
        anchored_block_hash: &BlockHeaderHash,
        last_seq: u16,
    ) {
        let index_block_hash =
            StacksBlockHeader::make_index_block_hash(consensus_hash, anchored_block_hash);
        assert!(chainstate
            .has_microblocks_indexed(&index_block_hash)
            .unwrap());

        let stream_head_hash =
            get_microblock_stream_head_hash(chainstate, consensus_hash, anchored_block_hash)
                .unwrap();
        let index_microblock_hash =
            StacksBlockHeader::make_index_block_hash(consensus_hash, &stream_head_hash);

        let mblock_anchored_hash_opt = chainstate
            .get_confirmed_microblock_index_hash(&index_block_hash)
            .unwrap();

        // is there already a confirmed stream for this anchored block?
        if chainstate
            .has_confirmed_microblocks_indexed(&index_microblock_hash)
            .unwrap()
        {
            // make sure we can get back the confirmed mciroblock index hash
            assert!(mblock_anchored_hash_opt.is_some());
        } else {
            assert!(mblock_anchored_hash_opt.is_none());
        }

        let mut tx = chainstate.blocks_tx_begin().unwrap();
        StacksChainState::set_microblocks_confirmed(
            &mut tx,
            consensus_hash,
            anchored_block_hash,
            last_seq,
        )
        .unwrap();
        tx.commit().unwrap();

        assert!(chainstate
            .has_microblocks_indexed(&index_block_hash)
            .unwrap());
        assert!(chainstate
            .has_confirmed_microblocks_indexed(&index_microblock_hash)
            .unwrap());

        // now that the stream is confirmed, we can get its head hash by anchor block
        let mblock_anchored_hash_opt = chainstate
            .get_confirmed_microblock_index_hash(&index_block_hash)
            .unwrap();
        assert!(mblock_anchored_hash_opt.is_some());
    }

    fn process_next_orphaned_staging_block(chainstate: &mut StacksChainState) -> bool {
        let mut tx = chainstate.blocks_tx_begin().unwrap();
        let res = StacksChainState::process_next_orphaned_staging_block(&mut tx).unwrap();
        tx.commit().unwrap();
        res
    }

    fn drop_staging_microblocks(
        chainstate: &mut StacksChainState,
        consensus_hash: &ConsensusHash,
        anchored_block_hash: &BlockHeaderHash,
        invalid_microblock: &BlockHeaderHash,
    ) {
        let mut tx = chainstate.blocks_tx_begin().unwrap();
        StacksChainState::drop_staging_microblocks(
            &mut tx,
            consensus_hash,
            anchored_block_hash,
            invalid_microblock,
        )
        .unwrap();
        tx.commit().unwrap();
    }

    #[test]
    fn stacks_db_block_load_store_empty() {
        let chainstate =
            instantiate_chainstate(false, 0x80000000, "stacks_db_block_load_store_empty");

        let path = StacksChainState::get_block_path(
            &chainstate.blocks_path,
            &ConsensusHash([1u8; 20]),
            &BlockHeaderHash([2u8; 32]),
        )
        .unwrap();
        assert!(fs::metadata(&path).is_err());
        assert!(!StacksChainState::has_stored_block(
            &chainstate.blocks_db,
            &chainstate.blocks_path,
            &ConsensusHash([1u8; 20]),
            &BlockHeaderHash([2u8; 32])
        )
        .unwrap());

        StacksChainState::store_empty_block(
            &chainstate.blocks_path,
            &ConsensusHash([1u8; 20]),
            &BlockHeaderHash([2u8; 32]),
        )
        .unwrap();
        assert!(fs::metadata(&path).is_ok());
        assert!(StacksChainState::has_stored_block(
            &chainstate.blocks_db,
            &chainstate.blocks_path,
            &ConsensusHash([1u8; 20]),
            &BlockHeaderHash([2u8; 32])
        )
        .unwrap());
        assert!(StacksChainState::load_block(
            &chainstate.blocks_path,
            &ConsensusHash([1u8; 20]),
            &BlockHeaderHash([2u8; 32])
        )
        .unwrap()
        .is_none());
    }

    #[test]
    fn stacks_db_block_load_store() {
        let chainstate = instantiate_chainstate(false, 0x80000000, "stacks_db_block_load_store");
        let privk = StacksPrivateKey::from_hex(
            "eb05c83546fdd2c79f10f5ad5434a90dd28f7e3acb7c092157aa1bc3656b012c01",
        )
        .unwrap();

        let mut block = make_empty_coinbase_block(&privk);

        // don't worry about freeing microblcok state yet
        block.header.parent_microblock_sequence = 0;
        block.header.parent_microblock = EMPTY_MICROBLOCK_PARENT_HASH.clone();

        let path = StacksChainState::get_block_path(
            &chainstate.blocks_path,
            &ConsensusHash([1u8; 20]),
            &block.block_hash(),
        )
        .unwrap();
        assert!(fs::metadata(&path).is_err());
        assert!(!StacksChainState::has_stored_block(
            &chainstate.blocks_db,
            &chainstate.blocks_path,
            &ConsensusHash([1u8; 20]),
            &block.block_hash()
        )
        .unwrap());

        StacksChainState::store_block(&chainstate.blocks_path, &ConsensusHash([1u8; 20]), &block)
            .unwrap();
        assert!(fs::metadata(&path).is_ok());
        assert!(StacksChainState::has_stored_block(
            &chainstate.blocks_db,
            &chainstate.blocks_path,
            &ConsensusHash([1u8; 20]),
            &block.block_hash()
        )
        .unwrap());
        assert!(StacksChainState::load_block(
            &chainstate.blocks_path,
            &ConsensusHash([1u8; 20]),
            &block.block_hash()
        )
        .unwrap()
        .is_some());
        assert_eq!(
            StacksChainState::load_block(
                &chainstate.blocks_path,
                &ConsensusHash([1u8; 20]),
                &block.block_hash()
            )
            .unwrap()
            .unwrap(),
            block
        );
        assert_eq!(
            StacksChainState::load_block_header(
                &chainstate.blocks_path,
                &ConsensusHash([1u8; 20]),
                &block.block_hash()
            )
            .unwrap()
            .unwrap(),
            block.header
        );

        StacksChainState::free_block_state(
            &chainstate.blocks_path,
            &ConsensusHash([1u8; 20]),
            &block.header,
        );

        assert!(StacksChainState::has_stored_block(
            &chainstate.blocks_db,
            &chainstate.blocks_path,
            &ConsensusHash([1u8; 20]),
            &block.block_hash()
        )
        .unwrap());
        assert!(StacksChainState::load_block(
            &chainstate.blocks_path,
            &ConsensusHash([1u8; 20]),
            &block.block_hash()
        )
        .unwrap()
        .is_none());
        assert!(StacksChainState::load_block_header(
            &chainstate.blocks_path,
            &ConsensusHash([1u8; 20]),
            &block.block_hash()
        )
        .unwrap()
        .is_none());
    }

    #[test]
    fn stacks_db_staging_block_load_store_accept() {
        let mut chainstate = instantiate_chainstate(
            false,
            0x80000000,
            "stacks_db_staging_block_load_store_accept",
        );
        let privk = StacksPrivateKey::from_hex(
            "eb05c83546fdd2c79f10f5ad5434a90dd28f7e3acb7c092157aa1bc3656b012c01",
        )
        .unwrap();

        let block = make_empty_coinbase_block(&privk);

        assert!(StacksChainState::load_staging_block_data(
            &chainstate.blocks_db,
            &chainstate.blocks_path,
            &ConsensusHash([2u8; 20]),
            &block.block_hash()
        )
        .unwrap()
        .is_none());

        store_staging_block(
            &mut chainstate,
            &ConsensusHash([2u8; 20]),
            &block,
            &ConsensusHash([1u8; 20]),
            1,
            2,
        );

        assert_block_staging_not_processed(&mut chainstate, &ConsensusHash([2u8; 20]), &block);
        assert_block_not_stored(&mut chainstate, &ConsensusHash([2u8; 20]), &block);

        set_block_processed(
            &mut chainstate,
            &ConsensusHash([2u8; 20]),
            &block.block_hash(),
            true,
        );

        assert_block_stored_not_staging(&mut chainstate, &ConsensusHash([2u8; 20]), &block);

        // should be idempotent
        set_block_processed(
            &mut chainstate,
            &ConsensusHash([2u8; 20]),
            &block.block_hash(),
            true,
        );

        assert_block_stored_not_staging(&mut chainstate, &ConsensusHash([2u8; 20]), &block);
    }

    #[test]
    fn stacks_db_staging_block_load_store_reject() {
        let mut chainstate = instantiate_chainstate(
            false,
            0x80000000,
            "stacks_db_staging_block_load_store_reject",
        );
        let privk = StacksPrivateKey::from_hex(
            "eb05c83546fdd2c79f10f5ad5434a90dd28f7e3acb7c092157aa1bc3656b012c01",
        )
        .unwrap();

        let block = make_empty_coinbase_block(&privk);

        assert!(StacksChainState::load_staging_block_data(
            &chainstate.blocks_db,
            &chainstate.blocks_path,
            &ConsensusHash([2u8; 20]),
            &block.block_hash()
        )
        .unwrap()
        .is_none());

        store_staging_block(
            &mut chainstate,
            &ConsensusHash([2u8; 20]),
            &block,
            &ConsensusHash([1u8; 20]),
            1,
            2,
        );

        assert_block_staging_not_processed(&mut chainstate, &ConsensusHash([2u8; 20]), &block);
        assert_block_not_stored(&mut chainstate, &ConsensusHash([2u8; 20]), &block);

        set_block_processed(
            &mut chainstate,
            &ConsensusHash([2u8; 20]),
            &block.block_hash(),
            false,
        );

        assert_block_stored_rejected(&mut chainstate, &ConsensusHash([2u8; 20]), &block);

        // should be idempotent
        set_block_processed(
            &mut chainstate,
            &ConsensusHash([2u8; 20]),
            &block.block_hash(),
            false,
        );

        assert_block_stored_rejected(&mut chainstate, &ConsensusHash([2u8; 20]), &block);
    }

    #[test]
    fn stacks_db_load_store_microblock_stream() {
        let chainstate =
            instantiate_chainstate(false, 0x80000000, "stacks_db_load_store_microblock_stream");
        let privk = StacksPrivateKey::from_hex(
            "eb05c83546fdd2c79f10f5ad5434a90dd28f7e3acb7c092157aa1bc3656b012c01",
        )
        .unwrap();

        let block = make_empty_coinbase_block(&privk);
        let microblocks = make_sample_microblock_stream(&privk, &block.block_hash());

        let path = StacksChainState::get_block_path(
            &chainstate.blocks_path,
            &ConsensusHash([2u8; 20]),
            &microblocks[0].block_hash(),
        )
        .unwrap();
        assert!(fs::metadata(&path).is_err());
        assert!(!StacksChainState::has_stored_block(
            &chainstate.blocks_db,
            &chainstate.blocks_path,
            &ConsensusHash([2u8; 20]),
            &microblocks[0].block_hash()
        )
        .unwrap());
        assert!(StacksChainState::load_microblock_stream(
            &chainstate.blocks_path,
            &ConsensusHash([2u8; 20]),
            &microblocks[0].block_hash()
        )
        .is_err());

        StacksChainState::store_microblock_stream(
            &chainstate.blocks_path,
            &ConsensusHash([2u8; 20]),
            &microblocks,
        )
        .unwrap();

        assert!(fs::metadata(&path).is_ok());
        assert!(StacksChainState::has_stored_block(
            &chainstate.blocks_db,
            &chainstate.blocks_path,
            &ConsensusHash([2u8; 20]),
            &microblocks[0].block_hash()
        )
        .unwrap());

        assert!(StacksChainState::load_microblock_stream(
            &chainstate.blocks_path,
            &ConsensusHash([2u8; 20]),
            &microblocks[0].block_hash()
        )
        .unwrap()
        .is_some());
        assert_eq!(
            StacksChainState::load_microblock_stream(
                &chainstate.blocks_path,
                &ConsensusHash([2u8; 20]),
                &microblocks[0].block_hash()
            )
            .unwrap()
            .unwrap(),
            microblocks
        );

        StacksChainState::free_block(
            &chainstate.blocks_path,
            &ConsensusHash([2u8; 20]),
            &microblocks[0].block_hash(),
        );

        assert!(StacksChainState::has_stored_block(
            &chainstate.blocks_db,
            &chainstate.blocks_path,
            &ConsensusHash([2u8; 20]),
            &microblocks[0].block_hash()
        )
        .unwrap());
        assert!(StacksChainState::load_microblock_stream(
            &chainstate.blocks_path,
            &ConsensusHash([2u8; 20]),
            &microblocks[0].block_hash()
        )
        .unwrap()
        .is_none());
    }

    #[test]
    fn stacks_db_staging_microblock_stream_load_store_confirm_all() {
        let mut chainstate = instantiate_chainstate(
            false,
            0x80000000,
            "stacks_db_staging_microblock_stream_load_store_accept",
        );
        let privk = StacksPrivateKey::from_hex(
            "eb05c83546fdd2c79f10f5ad5434a90dd28f7e3acb7c092157aa1bc3656b012c01",
        )
        .unwrap();

        let block = make_empty_coinbase_block(&privk);
        let microblocks = make_sample_microblock_stream(&privk, &block.block_hash());

        assert!(StacksChainState::load_staging_microblock(
            &chainstate.blocks_db,
            &ConsensusHash([2u8; 20]),
            &block.block_hash(),
            &microblocks[0].block_hash()
        )
        .unwrap()
        .is_none());
        assert!(StacksChainState::load_staging_microblock_stream(
            &chainstate.blocks_db,
            &chainstate.blocks_path,
            &ConsensusHash([2u8; 20]),
            &block.block_hash(),
            u16::max_value()
        )
        .unwrap()
        .is_none());

        store_staging_block(
            &mut chainstate,
            &ConsensusHash([2u8; 20]),
            &block,
            &ConsensusHash([1u8; 20]),
            1,
            2,
        );
        for mb in microblocks.iter() {
            store_staging_microblock(
                &mut chainstate,
                &ConsensusHash([2u8; 20]),
                &block.block_hash(),
                mb,
            );
        }

        // block should be stored to staging
        assert_block_staging_not_processed(&mut chainstate, &ConsensusHash([2u8; 20]), &block);

        // microblock stream should be stored to staging
        assert!(StacksChainState::load_staging_microblock(
            &chainstate.blocks_db,
            &ConsensusHash([2u8; 20]),
            &block.block_hash(),
            &microblocks[0].block_hash()
        )
        .unwrap()
        .is_some());
        assert_eq!(
            StacksChainState::load_staging_microblock(
                &chainstate.blocks_db,
                &ConsensusHash([2u8; 20]),
                &block.block_hash(),
                &microblocks[0].block_hash()
            )
            .unwrap()
            .unwrap()
            .try_into_microblock()
            .unwrap(),
            microblocks[0]
        );
        assert_eq!(
            StacksChainState::load_staging_microblock_stream(
                &chainstate.blocks_db,
                &chainstate.blocks_path,
                &ConsensusHash([2u8; 20]),
                &block.block_hash(),
                u16::max_value()
            )
            .unwrap()
            .unwrap(),
            microblocks
        );

        // block should _not_ be in the chunk store
        assert_block_not_stored(&mut chainstate, &ConsensusHash([2u8; 20]), &block);

        // microblocks should _not_ be in the chunk store
        assert!(!StacksChainState::has_stored_microblocks(
            &chainstate.blocks_path,
            &ConsensusHash([2u8; 20]),
            &microblocks[0].block_hash()
        )
        .unwrap());
        assert!(StacksChainState::load_microblock_stream(
            &chainstate.blocks_path,
            &ConsensusHash([2u8; 20]),
            &microblocks[0].block_hash()
        )
        .is_err());

        set_block_processed(
            &mut chainstate,
            &ConsensusHash([2u8; 20]),
            &block.block_hash(),
            true,
        );
        set_microblocks_confirmed(
            &mut chainstate,
            &ConsensusHash([2u8; 20]),
            &block.block_hash(),
            (microblocks.len() - 1) as u16,
        );

        // block should be stored to chunk store now
        assert_block_stored_not_staging(&mut chainstate, &ConsensusHash([2u8; 20]), &block);

        // microblocks should be in the chunk store
        assert!(StacksChainState::has_stored_microblocks(
            &chainstate.blocks_path,
            &ConsensusHash([2u8; 20]),
            &microblocks[0].block_hash()
        )
        .unwrap());
        assert_eq!(
            StacksChainState::load_microblock_stream(
                &chainstate.blocks_path,
                &ConsensusHash([2u8; 20]),
                &microblocks[0].block_hash()
            )
            .unwrap()
            .unwrap(),
            microblocks
        );

        // microblocks should be absent from staging
        for mb in microblocks.iter() {
            assert!(StacksChainState::get_staging_microblock_status(
                &chainstate.blocks_db,
                &ConsensusHash([2u8; 20]),
                &block.block_hash(),
                &mb.block_hash()
            )
            .unwrap()
            .is_some());
            assert_eq!(
                StacksChainState::get_staging_microblock_status(
                    &chainstate.blocks_db,
                    &ConsensusHash([2u8; 20]),
                    &block.block_hash(),
                    &mb.block_hash()
                )
                .unwrap()
                .unwrap(),
                true
            );
        }

        // but we should still load the full stream if asked
        assert!(StacksChainState::load_staging_microblock_stream(
            &chainstate.blocks_db,
            &chainstate.blocks_path,
            &ConsensusHash([2u8; 20]),
            &block.block_hash(),
            u16::max_value()
        )
        .unwrap()
        .is_some());
        assert_eq!(
            StacksChainState::load_staging_microblock_stream(
                &chainstate.blocks_db,
                &chainstate.blocks_path,
                &ConsensusHash([2u8; 20]),
                &block.block_hash(),
                u16::max_value()
            )
            .unwrap()
            .unwrap(),
            microblocks
        );
    }

    #[test]
    fn stacks_db_staging_microblock_stream_load_store_partial_confirm() {
        let mut chainstate = instantiate_chainstate(
            false,
            0x80000000,
            "stacks_db_staging_microblock_stream_load_store_reject",
        );
        let privk = StacksPrivateKey::from_hex(
            "eb05c83546fdd2c79f10f5ad5434a90dd28f7e3acb7c092157aa1bc3656b012c01",
        )
        .unwrap();

        let block = make_empty_coinbase_block(&privk);
        let microblocks = make_sample_microblock_stream(&privk, &block.block_hash());

        assert!(StacksChainState::load_staging_microblock(
            &chainstate.blocks_db,
            &ConsensusHash([2u8; 20]),
            &block.block_hash(),
            &microblocks[0].block_hash()
        )
        .unwrap()
        .is_none());
        assert!(StacksChainState::load_staging_microblock_stream(
            &chainstate.blocks_db,
            &chainstate.blocks_path,
            &ConsensusHash([2u8; 20]),
            &block.block_hash(),
            u16::max_value()
        )
        .unwrap()
        .is_none());

        store_staging_block(
            &mut chainstate,
            &ConsensusHash([2u8; 20]),
            &block,
            &ConsensusHash([1u8; 20]),
            1,
            2,
        );
        for mb in microblocks.iter() {
            store_staging_microblock(
                &mut chainstate,
                &ConsensusHash([2u8; 20]),
                &block.block_hash(),
                mb,
            );
        }

        // block should be stored to staging
        assert_block_staging_not_processed(&mut chainstate, &ConsensusHash([2u8; 20]), &block);
        assert_block_not_stored(&mut chainstate, &ConsensusHash([2u8; 20]), &block);

        // microblock stream should be stored to staging
        assert!(StacksChainState::load_staging_microblock(
            &chainstate.blocks_db,
            &ConsensusHash([2u8; 20]),
            &block.block_hash(),
            &microblocks[0].block_hash()
        )
        .unwrap()
        .is_some());
        assert_eq!(
            StacksChainState::load_staging_microblock(
                &chainstate.blocks_db,
                &ConsensusHash([2u8; 20]),
                &block.block_hash(),
                &microblocks[0].block_hash()
            )
            .unwrap()
            .unwrap()
            .try_into_microblock()
            .unwrap(),
            microblocks[0]
        );
        assert_eq!(
            StacksChainState::load_staging_microblock_stream(
                &chainstate.blocks_db,
                &chainstate.blocks_path,
                &ConsensusHash([2u8; 20]),
                &block.block_hash(),
                u16::max_value()
            )
            .unwrap()
            .unwrap(),
            microblocks
        );

        // microblocks should _not_ be in the chunk store
        assert!(!StacksChainState::has_stored_microblocks(
            &chainstate.blocks_path,
            &ConsensusHash([2u8; 20]),
            &microblocks[0].block_hash()
        )
        .unwrap());
        assert!(StacksChainState::load_microblock_stream(
            &chainstate.blocks_path,
            &ConsensusHash([2u8; 20]),
            &microblocks[0].block_hash()
        )
        .is_err());

        // confirm the 0th microblock, but not the 1st or later.
        // do not confirm the block.
        set_block_processed(
            &mut chainstate,
            &ConsensusHash([2u8; 20]),
            &block.block_hash(),
            true,
        );
        set_microblocks_confirmed(
            &mut chainstate,
            &ConsensusHash([2u8; 20]),
            &block.block_hash(),
            0,
        );

        // block should be processed in staging, but the data should not be in the staging DB
        assert_block_stored_not_staging(&mut chainstate, &ConsensusHash([2u8; 20]), &block);

        // microblocks should not be in the chunk store, except for block 0 which was confirmed
        assert!(StacksChainState::has_stored_microblocks(
            &chainstate.blocks_path,
            &ConsensusHash([2u8; 20]),
            &microblocks[0].block_hash()
        )
        .unwrap());
        assert!(StacksChainState::load_microblock_stream(
            &chainstate.blocks_path,
            &ConsensusHash([2u8; 20]),
            &microblocks[0].block_hash()
        )
        .unwrap()
        .is_some());
        assert_eq!(
            StacksChainState::load_microblock_stream(
                &chainstate.blocks_path,
                &ConsensusHash([2u8; 20]),
                &microblocks[0].block_hash()
            )
            .unwrap()
            .unwrap(),
            vec![microblocks[0].clone()]
        );

        // microblocks should be present in staging, except for block 0
        for mb in microblocks.iter() {
            assert!(StacksChainState::get_staging_microblock_status(
                &chainstate.blocks_db,
                &ConsensusHash([2u8; 20]),
                &block.block_hash(),
                &mb.block_hash()
            )
            .unwrap()
            .is_some());

            if mb.header.sequence == 0 {
                assert_eq!(
                    StacksChainState::get_staging_microblock_status(
                        &chainstate.blocks_db,
                        &ConsensusHash([2u8; 20]),
                        &block.block_hash(),
                        &mb.block_hash()
                    )
                    .unwrap()
                    .unwrap(),
                    true
                );
            } else {
                // not processed since seq=0 was the last block to be accepted
                assert_eq!(
                    StacksChainState::get_staging_microblock_status(
                        &chainstate.blocks_db,
                        &ConsensusHash([2u8; 20]),
                        &block.block_hash(),
                        &mb.block_hash()
                    )
                    .unwrap()
                    .unwrap(),
                    false
                );
            }
        }

        // can load the entire stream still
        assert!(StacksChainState::load_staging_microblock_stream(
            &chainstate.blocks_db,
            &chainstate.blocks_path,
            &ConsensusHash([2u8; 20]),
            &block.block_hash(),
            u16::max_value()
        )
        .unwrap()
        .is_some());
        assert_eq!(
            StacksChainState::load_staging_microblock_stream(
                &chainstate.blocks_db,
                &chainstate.blocks_path,
                &ConsensusHash([2u8; 20]),
                &block.block_hash(),
                u16::max_value()
            )
            .unwrap()
            .unwrap(),
            microblocks
        );
    }

    #[test]
    fn stacks_db_validate_parent_microblock_stream() {
        let privk = StacksPrivateKey::from_hex(
            "eb05c83546fdd2c79f10f5ad5434a90dd28f7e3acb7c092157aa1bc3656b012c01",
        )
        .unwrap();
        let block = make_empty_coinbase_block(&privk);
        let microblocks = make_sample_microblock_stream(&privk, &block.block_hash());
        let num_mblocks = microblocks.len();

        let proof_bytes = hex_bytes("9275df67a68c8745c0ff97b48201ee6db447f7c93b23ae24cdc2400f52fdb08a1a6ac7ec71bf9c9c76e96ee4675ebff60625af28718501047bfd87b810c2d2139b73c23bd69de66360953a642c2a330a").unwrap();
        let proof = VRFProof::from_bytes(&proof_bytes[..].to_vec()).unwrap();

        let child_block_header = StacksBlockHeader {
            version: 0x01,
            total_work: StacksWorkScore {
                burn: 234,
                work: 567,
            },
            proof: proof.clone(),
            parent_block: block.block_hash(),
            parent_microblock: microblocks[num_mblocks - 1].block_hash(),
            parent_microblock_sequence: microblocks[num_mblocks - 1].header.sequence,
            tx_merkle_root: Sha512Trunc256Sum([7u8; 32]),
            state_index_root: TrieHash([8u8; 32]),
            microblock_pubkey_hash: Hash160([9u8; 20]),
        };

        // contiguous, non-empty stream
        {
            let res = StacksChainState::validate_parent_microblock_stream(
                &block.header,
                &child_block_header,
                &microblocks,
                true,
            );
            assert!(res.is_some());

            let (cutoff, poison_opt) = res.unwrap();
            assert!(poison_opt.is_none());
            assert_eq!(cutoff, num_mblocks);
        }

        // empty stream
        {
            let mut child_block_header_empty = child_block_header.clone();
            child_block_header_empty.parent_microblock = EMPTY_MICROBLOCK_PARENT_HASH.clone();
            child_block_header_empty.parent_microblock_sequence = 0;

            let res = StacksChainState::validate_parent_microblock_stream(
                &block.header,
                &child_block_header_empty,
                &vec![],
                true,
            );
            assert!(res.is_some());

            let (cutoff, poison_opt) = res.unwrap();
            assert!(poison_opt.is_none());
            assert_eq!(cutoff, 0);
        }

        // non-empty stream, but child drops all microblocks
        {
            let mut child_block_header_empty = child_block_header.clone();
            child_block_header_empty.parent_microblock = EMPTY_MICROBLOCK_PARENT_HASH.clone();
            child_block_header_empty.parent_microblock_sequence = 0;

            let res = StacksChainState::validate_parent_microblock_stream(
                &block.header,
                &child_block_header_empty,
                &microblocks,
                true,
            );
            assert!(res.is_some());

            let (cutoff, poison_opt) = res.unwrap();
            assert!(poison_opt.is_none());
            assert_eq!(cutoff, 0);
        }

        // non-empty stream, but child drops some microblocks
        {
            for i in 0..num_mblocks - 1 {
                let mut child_block_header_trunc = child_block_header.clone();
                child_block_header_trunc.parent_microblock = microblocks[i].block_hash();
                child_block_header_trunc.parent_microblock_sequence =
                    microblocks[i].header.sequence;

                let res = StacksChainState::validate_parent_microblock_stream(
                    &block.header,
                    &child_block_header_trunc,
                    &microblocks,
                    true,
                );
                assert!(res.is_some());

                let (cutoff, poison_opt) = res.unwrap();
                assert!(poison_opt.is_none());
                assert_eq!(cutoff, i + 1);
            }
        }

        // non-empty stream, but child does not identify any block as its parent
        {
            let mut child_block_header_broken = child_block_header.clone();
            child_block_header_broken.parent_microblock = BlockHeaderHash([1u8; 32]);
            child_block_header_broken.parent_microblock_sequence = 5;

            let res = StacksChainState::validate_parent_microblock_stream(
                &block.header,
                &child_block_header_broken,
                &microblocks,
                true,
            );
            assert!(res.is_none());
        }

        // non-empty stream, but missing first microblock
        {
            let mut broken_microblocks = vec![];
            for i in 1..num_mblocks {
                broken_microblocks.push(microblocks[i].clone());
            }

            let mut new_child_block_header = child_block_header.clone();
            new_child_block_header.parent_microblock =
                resign_microblocks(&mut broken_microblocks, &privk);

            let res = StacksChainState::validate_parent_microblock_stream(
                &block.header,
                &new_child_block_header,
                &broken_microblocks,
                true,
            );
            assert!(res.is_none());
        }

        // non-empty stream, but missing intermediate microblock
        {
            let mut broken_microblocks = vec![];
            let missing = num_mblocks / 2;
            for i in 0..num_mblocks {
                if i != missing {
                    broken_microblocks.push(microblocks[i].clone());
                }
            }

            let mut new_child_block_header = child_block_header.clone();
            new_child_block_header.parent_microblock =
                resign_microblocks(&mut broken_microblocks, &privk);

            let res = StacksChainState::validate_parent_microblock_stream(
                &block.header,
                &new_child_block_header,
                &broken_microblocks,
                true,
            );
            assert!(res.is_none());
        }

        // nonempty stream, but discontiguous first microblock (doesn't connect to parent block)
        {
            let mut broken_microblocks = microblocks.clone();
            broken_microblocks[0].header.prev_block = BlockHeaderHash([1u8; 32]);

            let mut new_child_block_header = child_block_header.clone();
            new_child_block_header.parent_microblock =
                resign_microblocks(&mut broken_microblocks, &privk);

            let res = StacksChainState::validate_parent_microblock_stream(
                &block.header,
                &new_child_block_header,
                &broken_microblocks,
                true,
            );
            assert!(res.is_none());
        }

        // nonempty stream, but discontiguous first microblock (wrong sequence)
        {
            let mut broken_microblocks = microblocks.clone();
            broken_microblocks[0].header.sequence = 1;

            let mut new_child_block_header = child_block_header.clone();
            new_child_block_header.parent_microblock =
                resign_microblocks(&mut broken_microblocks, &privk);

            let res = StacksChainState::validate_parent_microblock_stream(
                &block.header,
                &new_child_block_header,
                &broken_microblocks,
                true,
            );
            assert!(res.is_none());
        }

        // nonempty stream, but discontiguous hash chain
        {
            let mut broken_microblocks = microblocks.clone();

            let mut new_child_block_header = child_block_header.clone();

            for i in 0..broken_microblocks.len() {
                broken_microblocks[i].header.signature = MessageSignature([0u8; 65]);
                broken_microblocks[i].sign(&privk).unwrap();
                if i + 1 < broken_microblocks.len() {
                    if i != num_mblocks / 2 {
                        broken_microblocks[i + 1].header.prev_block =
                            broken_microblocks[i].block_hash();
                    } else {
                        broken_microblocks[i + 1].header.prev_block = BlockHeaderHash([1u8; 32]);
                    }
                }
            }
            let l = broken_microblocks.len();
            new_child_block_header.parent_microblock = broken_microblocks[l - 1].block_hash();

            let res = StacksChainState::validate_parent_microblock_stream(
                &block.header,
                &new_child_block_header,
                &broken_microblocks,
                true,
            );
            assert!(res.is_none());
        }

        // nonempty string, but bad signature
        {
            let mut broken_microblocks = microblocks.clone();
            broken_microblocks[num_mblocks / 2].header.signature = MessageSignature([1u8; 65]);

            let res = StacksChainState::validate_parent_microblock_stream(
                &block.header,
                &child_block_header,
                &broken_microblocks,
                true,
            );
            assert!(res.is_none());
        }

        // deliberate miner fork
        {
            let mut broken_microblocks = microblocks.clone();
            let mut forked_microblocks = vec![];

            let mut new_child_block_header = child_block_header.clone();
            let mut conflicting_microblock = microblocks[0].clone();

            for i in 0..broken_microblocks.len() {
                broken_microblocks[i].header.signature = MessageSignature([0u8; 65]);
                broken_microblocks[i].sign(&privk).unwrap();
                if i + 1 < broken_microblocks.len() {
                    broken_microblocks[i + 1].header.prev_block =
                        broken_microblocks[i].block_hash();
                }

                forked_microblocks.push(broken_microblocks[i].clone());
                if i == num_mblocks / 2 {
                    conflicting_microblock = broken_microblocks[i].clone();

                    let extra_tx = {
                        let auth = TransactionAuth::from_p2pkh(&privk).unwrap();
                        let tx_smart_contract = StacksTransaction::new(
                            TransactionVersion::Testnet,
                            auth.clone(),
                            TransactionPayload::new_smart_contract(
                                &"name-contract".to_string(),
                                &format!("conflicting smart contract {}", i),
                            )
                            .unwrap(),
                        );
                        let mut tx_signer = StacksTransactionSigner::new(&tx_smart_contract);
                        tx_signer.sign_origin(&privk).unwrap();
                        tx_signer.get_tx().unwrap()
                    };

                    conflicting_microblock.txs.push(extra_tx);

                    let txid_vecs = conflicting_microblock
                        .txs
                        .iter()
                        .map(|tx| tx.txid().as_bytes().to_vec())
                        .collect();

                    let merkle_tree = MerkleTree::<Sha512Trunc256Sum>::new(&txid_vecs);

                    conflicting_microblock.header.tx_merkle_root = merkle_tree.root();

                    conflicting_microblock.sign(&privk).unwrap();
                    forked_microblocks.push(conflicting_microblock.clone());
                }
            }

            let l = broken_microblocks.len();
            new_child_block_header.parent_microblock = broken_microblocks[l - 1].block_hash();

            let res = StacksChainState::validate_parent_microblock_stream(
                &block.header,
                &child_block_header,
                &forked_microblocks,
                true,
            );
            assert!(res.is_some());

            let (cutoff, poison_opt) = res.unwrap();
            assert_eq!(cutoff, num_mblocks / 2);
            assert!(poison_opt.is_some());

            let poison = poison_opt.unwrap();
            match poison {
                TransactionPayload::PoisonMicroblock(ref h1, ref h2) => {
                    assert_eq!(*h2, forked_microblocks[num_mblocks / 2].header);
                    assert_eq!(*h1, conflicting_microblock.header);
                }
                _ => {
                    assert!(false);
                }
            }
        }
    }

    #[test]
    fn stacks_db_staging_block_load_store_accept_attachable() {
        let mut chainstate = instantiate_chainstate(
            false,
            0x80000000,
            "stacks_db_staging_block_load_store_accept_attachable",
        );
        let privk = StacksPrivateKey::from_hex(
            "eb05c83546fdd2c79f10f5ad5434a90dd28f7e3acb7c092157aa1bc3656b012c01",
        )
        .unwrap();

        let block_1 = make_empty_coinbase_block(&privk);
        let mut block_2 = make_empty_coinbase_block(&privk);
        let mut block_3 = make_empty_coinbase_block(&privk);
        let mut block_4 = make_empty_coinbase_block(&privk);

        block_2.header.parent_block = block_1.block_hash();
        block_3.header.parent_block = block_2.block_hash();
        block_4.header.parent_block = block_3.block_hash();

        let consensus_hashes = vec![
            ConsensusHash([2u8; 20]),
            ConsensusHash([3u8; 20]),
            ConsensusHash([4u8; 20]),
            ConsensusHash([5u8; 20]),
        ];

        let parent_consensus_hashes = vec![
            ConsensusHash([1u8; 20]),
            ConsensusHash([2u8; 20]),
            ConsensusHash([3u8; 20]),
            ConsensusHash([4u8; 20]),
        ];

        let blocks = &[&block_1, &block_2, &block_3, &block_4];

        // store each block
        for ((block, consensus_hash), parent_consensus_hash) in blocks
            .iter()
            .zip(&consensus_hashes)
            .zip(&parent_consensus_hashes)
        {
            assert!(StacksChainState::load_staging_block_data(
                &chainstate.blocks_db,
                &chainstate.blocks_path,
                consensus_hash,
                &block.block_hash()
            )
            .unwrap()
            .is_none());
            store_staging_block(
                &mut chainstate,
                consensus_hash,
                block,
                parent_consensus_hash,
                1,
                2,
            );
            assert_block_staging_not_processed(&mut chainstate, consensus_hash, block);
        }

        // first block is attachable, but all the rest are not
        assert_eq!(
            StacksChainState::load_staging_block(
                &chainstate.blocks_db,
                &chainstate.blocks_path,
                &consensus_hashes[0],
                &block_1.block_hash()
            )
            .unwrap()
            .unwrap()
            .attachable,
            true
        );

        for (block, consensus_hash) in blocks[1..].iter().zip(&consensus_hashes[1..]) {
            assert_eq!(
                StacksChainState::load_staging_block(
                    &chainstate.blocks_db,
                    &chainstate.blocks_path,
                    consensus_hash,
                    &block.block_hash()
                )
                .unwrap()
                .unwrap()
                .attachable,
                false
            );
        }

        // process all blocks, and check that processing a parent makes the child attachable
        for (i, (block, consensus_hash)) in blocks.iter().zip(&consensus_hashes).enumerate() {
            // child block is not attachable
            if i + 1 < consensus_hashes.len() {
                let child_consensus_hash = &consensus_hashes[i + 1];
                let child_block = &blocks[i + 1];
                assert_eq!(
                    StacksChainState::load_staging_block(
                        &chainstate.blocks_db,
                        &chainstate.blocks_path,
                        child_consensus_hash,
                        &child_block.block_hash()
                    )
                    .unwrap()
                    .unwrap()
                    .attachable,
                    false
                );
            }

            // block not stored yet
            assert_block_not_stored(&mut chainstate, consensus_hash, block);

            set_block_processed(&mut chainstate, consensus_hash, &block.block_hash(), true);

            // block is now stored
            assert_block_stored_not_staging(&mut chainstate, consensus_hash, block);

            // child block is attachable
            if i + 1 < consensus_hashes.len() {
                let child_consensus_hash = &consensus_hashes[i + 1];
                let child_block = &blocks[i + 1];
                assert_eq!(
                    StacksChainState::load_staging_block(
                        &chainstate.blocks_db,
                        &chainstate.blocks_path,
                        child_consensus_hash,
                        &child_block.block_hash()
                    )
                    .unwrap()
                    .unwrap()
                    .attachable,
                    true
                );
            }
        }
    }

    #[test]
    fn stacks_db_staging_block_load_store_accept_attachable_reversed() {
        let mut chainstate = instantiate_chainstate(
            false,
            0x80000000,
            "stx_db_staging_block_load_store_accept_attachable_r",
        );
        let privk = StacksPrivateKey::from_hex(
            "eb05c83546fdd2c79f10f5ad5434a90dd28f7e3acb7c092157aa1bc3656b012c01",
        )
        .unwrap();

        let block_1 = make_empty_coinbase_block(&privk);
        let mut block_2 = make_empty_coinbase_block(&privk);
        let mut block_3 = make_empty_coinbase_block(&privk);
        let mut block_4 = make_empty_coinbase_block(&privk);

        block_2.header.parent_block = block_1.block_hash();
        block_3.header.parent_block = block_2.block_hash();
        block_4.header.parent_block = block_3.block_hash();

        let consensus_hashes = vec![
            ConsensusHash([2u8; 20]),
            ConsensusHash([3u8; 20]),
            ConsensusHash([4u8; 20]),
            ConsensusHash([5u8; 20]),
        ];

        let parent_consensus_hashes = vec![
            ConsensusHash([1u8; 20]),
            ConsensusHash([2u8; 20]),
            ConsensusHash([3u8; 20]),
            ConsensusHash([4u8; 20]),
        ];

        let blocks = &[&block_1, &block_2, &block_3, &block_4];

        // store each block, in reverse order!
        for ((block, consensus_hash), parent_consensus_hash) in blocks
            .iter()
            .zip(&consensus_hashes)
            .zip(&parent_consensus_hashes)
            .rev()
        {
            assert!(StacksChainState::load_staging_block_data(
                &chainstate.blocks_db,
                &chainstate.blocks_path,
                consensus_hash,
                &block.block_hash()
            )
            .unwrap()
            .is_none());
            store_staging_block(
                &mut chainstate,
                consensus_hash,
                block,
                parent_consensus_hash,
                1,
                2,
            );
            assert_block_staging_not_processed(&mut chainstate, consensus_hash, block);
        }

        // first block is accepted, but all the rest are not
        assert_eq!(
            StacksChainState::load_staging_block(
                &chainstate.blocks_db,
                &chainstate.blocks_path,
                &consensus_hashes[0],
                &block_1.block_hash()
            )
            .unwrap()
            .unwrap()
            .attachable,
            true
        );

        for (block, consensus_hash) in blocks[1..].iter().zip(&consensus_hashes[1..]) {
            assert_eq!(
                StacksChainState::load_staging_block(
                    &chainstate.blocks_db,
                    &chainstate.blocks_path,
                    consensus_hash,
                    &block.block_hash()
                )
                .unwrap()
                .unwrap()
                .attachable,
                false
            );
        }

        // process all blocks, and check that processing a parent makes the child attachable
        for (i, (block, consensus_hash)) in blocks.iter().zip(&consensus_hashes).enumerate() {
            // child block is not attachable
            if i + 1 < consensus_hashes.len() {
                let child_consensus_hash = &consensus_hashes[i + 1];
                let child_block = &blocks[i + 1];
                assert_eq!(
                    StacksChainState::load_staging_block(
                        &chainstate.blocks_db,
                        &chainstate.blocks_path,
                        child_consensus_hash,
                        &child_block.block_hash()
                    )
                    .unwrap()
                    .unwrap()
                    .attachable,
                    false
                );
            }

            // block not stored yet
            assert_block_not_stored(&mut chainstate, consensus_hash, block);

            set_block_processed(&mut chainstate, consensus_hash, &block.block_hash(), true);

            // block is now stored
            assert_block_stored_not_staging(&mut chainstate, consensus_hash, block);

            // child block is attachable
            if i + 1 < consensus_hashes.len() {
                let child_consensus_hash = &consensus_hashes[i + 1];
                let child_block = &blocks[i + 1];
                assert_eq!(
                    StacksChainState::load_staging_block(
                        &chainstate.blocks_db,
                        &chainstate.blocks_path,
                        child_consensus_hash,
                        &child_block.block_hash()
                    )
                    .unwrap()
                    .unwrap()
                    .attachable,
                    true
                );
            }
        }
    }

    #[test]
    fn stacks_db_staging_block_load_store_accept_attachable_fork() {
        let mut chainstate = instantiate_chainstate(
            false,
            0x80000000,
            "stx_db_staging_block_load_store_accept_attachable_f",
        );
        let privk = StacksPrivateKey::from_hex(
            "eb05c83546fdd2c79f10f5ad5434a90dd28f7e3acb7c092157aa1bc3656b012c01",
        )
        .unwrap();

        let block_1 = make_empty_coinbase_block(&privk);
        let mut block_2 = make_empty_coinbase_block(&privk);
        let mut block_3 = make_empty_coinbase_block(&privk);
        let mut block_4 = make_empty_coinbase_block(&privk);

        //            block_3 -- block_4
        // block_1 --/
        //           \
        //            block_2
        //
        // storing block_1 to staging renders block_2 and block_3 unattachable
        // processing and accepting block_1 renders both block_2 and block_3 attachable again

        block_2.header.parent_block = block_1.block_hash();
        block_3.header.parent_block = block_1.block_hash();
        block_4.header.parent_block = block_3.block_hash();

        let consensus_hashes = vec![
            ConsensusHash([2u8; 20]),
            ConsensusHash([3u8; 20]),
            ConsensusHash([4u8; 20]),
            ConsensusHash([5u8; 20]),
        ];

        let parent_consensus_hashes = vec![
            ConsensusHash([1u8; 20]),
            ConsensusHash([2u8; 20]),
            ConsensusHash([3u8; 20]),
            ConsensusHash([4u8; 20]),
        ];

        let blocks = &[&block_1, &block_2, &block_3, &block_4];

        // store each block in reverse order, except for block_1
        for ((block, consensus_hash), parent_consensus_hash) in blocks[1..]
            .iter()
            .zip(&consensus_hashes[1..])
            .zip(&parent_consensus_hashes[1..])
            .rev()
        {
            assert!(StacksChainState::load_staging_block_data(
                &chainstate.blocks_db,
                &chainstate.blocks_path,
                consensus_hash,
                &block.block_hash()
            )
            .unwrap()
            .is_none());
            store_staging_block(
                &mut chainstate,
                consensus_hash,
                block,
                parent_consensus_hash,
                1,
                2,
            );
            assert_block_staging_not_processed(&mut chainstate, consensus_hash, block);
        }

        // block 4 is not attachable
        assert_eq!(
            StacksChainState::load_staging_block(
                &chainstate.blocks_db,
                &chainstate.blocks_path,
                &consensus_hashes[3],
                &block_4.block_hash()
            )
            .unwrap()
            .unwrap()
            .attachable,
            false
        );

        // blocks 2 and 3 are attachable
        for (block, consensus_hash) in [&block_2, &block_3]
            .iter()
            .zip(&[&consensus_hashes[1], &consensus_hashes[2]])
        {
            assert_eq!(
                StacksChainState::load_staging_block(
                    &chainstate.blocks_db,
                    &chainstate.blocks_path,
                    consensus_hash,
                    &block.block_hash()
                )
                .unwrap()
                .unwrap()
                .attachable,
                true
            );
        }

        // store block 1
        assert!(StacksChainState::load_staging_block_data(
            &chainstate.blocks_db,
            &chainstate.blocks_path,
            &consensus_hashes[0],
            &block_1.block_hash()
        )
        .unwrap()
        .is_none());
        store_staging_block(
            &mut chainstate,
            &consensus_hashes[0],
            &block_1,
            &parent_consensus_hashes[0],
            1,
            2,
        );
        assert_block_staging_not_processed(&mut chainstate, &consensus_hashes[0], &block_1);

        // first block is attachable
        assert_eq!(
            StacksChainState::load_staging_block(
                &chainstate.blocks_db,
                &chainstate.blocks_path,
                &consensus_hashes[0],
                &block_1.block_hash()
            )
            .unwrap()
            .unwrap()
            .attachable,
            true
        );

        // blocks 2 and 3 are no longer attachable
        for (block, consensus_hash) in [&block_2, &block_3]
            .iter()
            .zip(&[&consensus_hashes[1], &consensus_hashes[2]])
        {
            assert_eq!(
                StacksChainState::load_staging_block(
                    &chainstate.blocks_db,
                    &chainstate.blocks_path,
                    consensus_hash,
                    &block.block_hash()
                )
                .unwrap()
                .unwrap()
                .attachable,
                false
            );
        }

        // process block 1, and confirm that it makes block 2 and 3 attachable
        assert_block_not_stored(&mut chainstate, &consensus_hashes[0], &block_1);
        set_block_processed(
            &mut chainstate,
            &consensus_hashes[0],
            &block_1.block_hash(),
            true,
        );
        assert_block_stored_not_staging(&mut chainstate, &consensus_hashes[0], &block_1);

        // now block 2 and 3 are attachable
        for (block, consensus_hash) in blocks[1..3].iter().zip(&consensus_hashes[1..3]) {
            assert_eq!(
                StacksChainState::load_staging_block(
                    &chainstate.blocks_db,
                    &chainstate.blocks_path,
                    consensus_hash,
                    &block.block_hash()
                )
                .unwrap()
                .unwrap()
                .attachable,
                true
            );
        }

        // and block 4 is still not
        assert_eq!(
            StacksChainState::load_staging_block(
                &chainstate.blocks_db,
                &chainstate.blocks_path,
                &consensus_hashes[3],
                &block_4.block_hash()
            )
            .unwrap()
            .unwrap()
            .attachable,
            false
        );
    }

    #[test]
    fn stacks_db_staging_microblocks_multiple_descendents() {
        // multiple anchored blocks build off of different microblock parents
        let mut chainstate = instantiate_chainstate(
            false,
            0x80000000,
            "stacks_db_staging_microblocks_multiple_descendents",
        );
        let privk = StacksPrivateKey::from_hex(
            "eb05c83546fdd2c79f10f5ad5434a90dd28f7e3acb7c092157aa1bc3656b012c01",
        )
        .unwrap();

        let block_1 = make_empty_coinbase_block(&privk);
        let mut block_2 = make_empty_coinbase_block(&privk);
        let mut block_3 = make_empty_coinbase_block(&privk);
        let mut block_4 = make_empty_coinbase_block(&privk);

        let mut mblocks = make_sample_microblock_stream(&privk, &block_1.block_hash());
        mblocks.truncate(3);

        //
        //
        // block_1 --> mblocks[0] --> mblocks[1] --> mblocks[2] --> block_4
        //             \              \
        //              block_2        block_3
        //

        block_2.header.parent_block = block_1.block_hash();
        block_3.header.parent_block = block_1.block_hash();
        block_4.header.parent_block = block_1.block_hash();

        block_2.header.parent_microblock = mblocks[0].block_hash();
        block_2.header.parent_microblock_sequence = mblocks[0].header.sequence;

        block_3.header.parent_microblock = mblocks[1].block_hash();
        block_3.header.parent_microblock_sequence = mblocks[1].header.sequence;

        block_4.header.parent_microblock = mblocks[2].block_hash();
        block_4.header.parent_microblock_sequence = mblocks[2].header.sequence;

        let consensus_hashes = vec![
            ConsensusHash([2u8; 20]),
            ConsensusHash([2u8; 20]),
            ConsensusHash([2u8; 20]),
            ConsensusHash([2u8; 20]),
        ];

        let parent_consensus_hashes = vec![
            ConsensusHash([1u8; 20]),
            ConsensusHash([1u8; 20]),
            ConsensusHash([1u8; 20]),
            ConsensusHash([1u8; 20]),
        ];

        let blocks = &[&block_1, &block_2, &block_3, &block_4];

        // store all microblocks to staging
        for mblock in mblocks.iter() {
            store_staging_microblock(
                &mut chainstate,
                &consensus_hashes[0],
                &blocks[0].block_hash(),
                mblock,
            );
        }

        // store block 1 to staging
        assert!(StacksChainState::load_staging_block_data(
            &chainstate.blocks_db,
            &chainstate.blocks_path,
            &consensus_hashes[0],
            &blocks[0].block_hash()
        )
        .unwrap()
        .is_none());
        store_staging_block(
            &mut chainstate,
            &consensus_hashes[0],
            &blocks[0],
            &parent_consensus_hashes[0],
            1,
            2,
        );
        assert_block_staging_not_processed(&mut chainstate, &consensus_hashes[0], &blocks[0]);

        set_block_processed(
            &mut chainstate,
            &consensus_hashes[0],
            &blocks[0].block_hash(),
            true,
        );
        assert_block_stored_not_staging(&mut chainstate, &consensus_hashes[0], &blocks[0]);

        // process and store blocks 1 and N, as well as microblocks in-between
        let len = blocks.len();
        for i in 1..len {
            // this is what happens at the end of append_block()
            // store block to staging and process it
            assert!(StacksChainState::load_staging_block_data(
                &chainstate.blocks_db,
                &chainstate.blocks_path,
                &consensus_hashes[i],
                &blocks[i].block_hash()
            )
            .unwrap()
            .is_none());
            store_staging_block(
                &mut chainstate,
                &consensus_hashes[i],
                &blocks[i],
                &parent_consensus_hashes[i],
                1,
                2,
            );
            assert_block_staging_not_processed(&mut chainstate, &consensus_hashes[i], &blocks[i]);

            // set different parts of this stream as confirmed
            set_microblocks_confirmed(
                &mut chainstate,
                &consensus_hashes[0],
                &blocks[0].block_hash(),
                blocks[i].header.parent_microblock_sequence,
            );

            set_block_processed(
                &mut chainstate,
                &consensus_hashes[i],
                &blocks[i].block_hash(),
                true,
            );
            assert_block_stored_not_staging(&mut chainstate, &consensus_hashes[i], &blocks[i]);

            let mblocks_confirmed = StacksChainState::load_microblock_stream(
                &chainstate.blocks_path,
                &consensus_hashes[0],
                &mblocks[0].block_hash(),
            )
            .unwrap()
            .unwrap();
            assert_eq!(mblocks_confirmed.as_slice(), &mblocks[0..i]);
        }
    }

    #[test]
    fn stacks_db_staging_blocks_orphaned() {
        let mut chainstate =
            instantiate_chainstate(false, 0x80000000, "stacks_db_staging_blocks_orphaned");
        let privk = StacksPrivateKey::from_hex(
            "eb05c83546fdd2c79f10f5ad5434a90dd28f7e3acb7c092157aa1bc3656b012c01",
        )
        .unwrap();

        let block_1 = make_empty_coinbase_block(&privk);
        let block_2 = make_empty_coinbase_block(&privk);
        let block_3 = make_empty_coinbase_block(&privk);
        let block_4 = make_empty_coinbase_block(&privk);

        let mut blocks = vec![block_1, block_2, block_3, block_4];

        let mut microblocks = vec![];

        for i in 0..blocks.len() {
            // make a sample microblock stream for block i
            let mut mblocks = make_sample_microblock_stream(&privk, &blocks[i].block_hash());
            mblocks.truncate(3);

            if i + 1 < blocks.len() {
                blocks[i + 1].header.parent_block = blocks[i].block_hash();
                blocks[i + 1].header.parent_microblock = mblocks[2].block_hash();
                blocks[i + 1].header.parent_microblock_sequence = mblocks[2].header.sequence;
            }

            microblocks.push(mblocks);
        }

        let consensus_hashes = vec![
            ConsensusHash([2u8; 20]),
            ConsensusHash([3u8; 20]),
            ConsensusHash([4u8; 20]),
            ConsensusHash([5u8; 20]),
        ];

        let parent_consensus_hashes = vec![
            ConsensusHash([1u8; 20]),
            ConsensusHash([2u8; 20]),
            ConsensusHash([3u8; 20]),
            ConsensusHash([4u8; 20]),
        ];

        // store all microblocks to staging
        for ((block, consensus_hash), mblocks) in
            blocks.iter().zip(&consensus_hashes).zip(&microblocks)
        {
            for mblock in mblocks {
                store_staging_microblock(
                    &mut chainstate,
                    consensus_hash,
                    &block.block_hash(),
                    mblock,
                );
                assert!(StacksChainState::load_staging_microblock(
                    &chainstate.blocks_db,
                    consensus_hash,
                    &block.block_hash(),
                    &mblock.block_hash()
                )
                .unwrap()
                .is_some());
            }
        }

        // store blocks to staging
        for i in 0..blocks.len() {
            assert!(StacksChainState::load_staging_block_data(
                &chainstate.blocks_db,
                &chainstate.blocks_path,
                &consensus_hashes[i],
                &blocks[i].block_hash()
            )
            .unwrap()
            .is_none());
            store_staging_block(
                &mut chainstate,
                &consensus_hashes[i],
                &blocks[i],
                &parent_consensus_hashes[i],
                1,
                2,
            );
            assert_block_staging_not_processed(&mut chainstate, &consensus_hashes[i], &blocks[i]);
        }

        // reject block 1
        set_block_processed(
            &mut chainstate,
            &consensus_hashes[0],
            &blocks[0].block_hash(),
            false,
        );

        // destroy all descendents
        for i in 0..blocks.len() {
            // confirm that block i is deleted, as are its microblocks
            assert_block_stored_rejected(&mut chainstate, &consensus_hashes[i], &blocks[i]);

            // block i's microblocks should all be marked as processed, orphaned, and deleted
            for mblock in microblocks[i].iter() {
                assert!(StacksChainState::load_staging_microblock(
                    &chainstate.blocks_db,
                    &consensus_hashes[i],
                    &blocks[i].block_hash(),
                    &mblock.block_hash()
                )
                .unwrap()
                .is_none());
                assert!(StacksChainState::load_staging_microblock_bytes(
                    &chainstate.blocks_db,
                    &mblock.block_hash()
                )
                .unwrap()
                .is_none());
            }

            if i + 1 < blocks.len() {
                // block i+1 should be marked as an orphan, but its data should still be there
                assert!(StacksChainState::load_staging_block(
                    &chainstate.blocks_db,
                    &chainstate.blocks_path,
                    &consensus_hashes[i + 1],
                    &blocks[i + 1].block_hash()
                )
                .unwrap()
                .is_none());
                assert!(
                    StacksChainState::load_block_bytes(
                        &chainstate.blocks_path,
                        &consensus_hashes[i + 1],
                        &blocks[i + 1].block_hash()
                    )
                    .unwrap()
                    .unwrap()
                    .len()
                        > 0
                );

                for mblock in microblocks[i + 1].iter() {
                    let staging_mblock = StacksChainState::load_staging_microblock(
                        &chainstate.blocks_db,
                        &consensus_hashes[i + 1],
                        &blocks[i + 1].block_hash(),
                        &mblock.block_hash(),
                    )
                    .unwrap()
                    .unwrap();
                    assert!(!staging_mblock.processed);
                    assert!(!staging_mblock.orphaned);
                    assert!(staging_mblock.block_data.len() > 0);
                }
            }

            // process next orphan block (should be block i+1)
            let res = process_next_orphaned_staging_block(&mut chainstate);

            if i < blocks.len() - 1 {
                // have more to do
                assert!(res);
            } else {
                // should be done
                assert!(!res);
            }
        }
    }

    #[test]
    fn stacks_db_drop_staging_microblocks() {
        let mut chainstate =
            instantiate_chainstate(false, 0x80000000, "stacks_db_drop_staging_microblocks_1");
        let privk = StacksPrivateKey::from_hex(
            "eb05c83546fdd2c79f10f5ad5434a90dd28f7e3acb7c092157aa1bc3656b012c01",
        )
        .unwrap();

        let block = make_empty_coinbase_block(&privk);
        let mut mblocks = make_sample_microblock_stream(&privk, &block.block_hash());
        mblocks.truncate(3);

        let consensus_hash = ConsensusHash([2u8; 20]);
        let parent_consensus_hash = ConsensusHash([1u8; 20]);

        // store microblocks to staging
        for mblock in mblocks.iter() {
            store_staging_microblock(
                &mut chainstate,
                &consensus_hash,
                &block.block_hash(),
                mblock,
            );
            assert!(StacksChainState::load_staging_microblock(
                &chainstate.blocks_db,
                &consensus_hash,
                &block.block_hash(),
                &mblock.block_hash()
            )
            .unwrap()
            .is_some());
        }

        // store block to staging
        assert!(StacksChainState::load_staging_block_data(
            &chainstate.blocks_db,
            &chainstate.blocks_path,
            &consensus_hash,
            &block.block_hash()
        )
        .unwrap()
        .is_none());
        store_staging_block(
            &mut chainstate,
            &consensus_hash,
            &block,
            &parent_consensus_hash,
            1,
            2,
        );
        assert_block_staging_not_processed(&mut chainstate, &consensus_hash, &block);

        // drop microblocks
        let len = mblocks.len();
        for i in 0..len {
            drop_staging_microblocks(
                &mut chainstate,
                &consensus_hash,
                &block.block_hash(),
                &mblocks[len - i - 1].block_hash(),
            );
            if i < len - 1 {
                assert_eq!(
                    StacksChainState::load_staging_microblock_stream(
                        &chainstate.blocks_db,
                        &chainstate.blocks_path,
                        &consensus_hash,
                        &block.block_hash(),
                        u16::max_value()
                    )
                    .unwrap()
                    .unwrap()
                    .as_slice(),
                    &mblocks[0..len - i - 1]
                );
            } else {
                // last time we do this, there will be no more stream
                assert!(StacksChainState::load_staging_microblock_stream(
                    &chainstate.blocks_db,
                    &chainstate.blocks_path,
                    &consensus_hash,
                    &block.block_hash(),
                    u16::max_value()
                )
                .unwrap()
                .is_none());
            }
        }
    }

    #[test]
    fn stacks_db_has_blocks_and_microblocks() {
        let mut chainstate =
            instantiate_chainstate(false, 0x80000000, "stacks_db_has_blocks_and_microblocks");
        let privk = StacksPrivateKey::from_hex(
            "eb05c83546fdd2c79f10f5ad5434a90dd28f7e3acb7c092157aa1bc3656b012c01",
        )
        .unwrap();

        let block = make_empty_coinbase_block(&privk);
        let mut mblocks = make_sample_microblock_stream(&privk, &block.block_hash());
        mblocks.truncate(3);

        let consensus_hash = ConsensusHash([2u8; 20]);
        let parent_consensus_hash = ConsensusHash([1u8; 20]);

        let index_block_header =
            StacksBlockHeader::make_index_block_hash(&consensus_hash, &block.block_hash());
        assert!(
            !StacksChainState::has_block_indexed(&chainstate.blocks_path, &index_block_header)
                .unwrap()
        );
        assert!(!chainstate
            .has_microblocks_indexed(&index_block_header)
            .unwrap());

        assert_eq!(
            StacksChainState::stream_microblock_get_info(
                &chainstate.blocks_db,
                &index_block_header
            )
            .unwrap()
            .len(),
            0
        );

        // store microblocks to staging
        for (i, mblock) in mblocks.iter().enumerate() {
            assert!(StacksChainState::stream_microblock_get_rowid(
                &chainstate.blocks_db,
                &index_block_header,
                mblock.header.sequence
            )
            .unwrap()
            .is_none());

            store_staging_microblock(
                &mut chainstate,
                &consensus_hash,
                &block.block_hash(),
                mblock,
            );
            assert!(StacksChainState::load_staging_microblock(
                &chainstate.blocks_db,
                &consensus_hash,
                &block.block_hash(),
                &mblock.block_hash()
            )
            .unwrap()
            .is_some());

            assert!(chainstate
                .has_microblocks_indexed(&index_block_header)
                .unwrap());
            assert!(StacksChainState::stream_microblock_get_rowid(
                &chainstate.blocks_db,
                &index_block_header,
                mblock.header.sequence
            )
            .unwrap()
            .is_some());

            assert!(!StacksChainState::has_block_indexed(
                &chainstate.blocks_path,
                &index_block_header
            )
            .unwrap());

            let mblock_info = StacksChainState::stream_microblock_get_info(
                &chainstate.blocks_db,
                &index_block_header,
            )
            .unwrap();
            assert_eq!(mblock_info.len(), i + 1);

            let last_mblock_info = mblock_info.last().unwrap();
            assert_eq!(last_mblock_info.consensus_hash, consensus_hash);
            assert_eq!(last_mblock_info.anchored_block_hash, block.block_hash());
            assert_eq!(last_mblock_info.microblock_hash, mblock.block_hash());
            assert_eq!(last_mblock_info.sequence, mblock.header.sequence);
            assert!(!last_mblock_info.processed);
            assert!(!last_mblock_info.orphaned);
            assert_eq!(last_mblock_info.block_data.len(), 0);
        }

        // store block to staging
        store_staging_block(
            &mut chainstate,
            &consensus_hash,
            &block,
            &parent_consensus_hash,
            1,
            2,
        );
        assert!(
            StacksChainState::has_block_indexed(&chainstate.blocks_path, &index_block_header)
                .unwrap()
        );

        // accept it
        set_block_processed(&mut chainstate, &consensus_hash, &block.block_hash(), true);
        assert!(
            StacksChainState::has_block_indexed(&chainstate.blocks_path, &index_block_header)
                .unwrap()
        );

        for i in 0..mblocks.len() {
            assert!(StacksChainState::stream_microblock_get_rowid(
                &chainstate.blocks_db,
                &index_block_header,
                mblocks[i].header.sequence
            )
            .unwrap()
            .is_some());

            // set different parts of this stream as confirmed
            set_microblocks_confirmed(
                &mut chainstate,
                &consensus_hash,
                &block.block_hash(),
                i as u16,
            );
            assert!(chainstate
                .has_microblocks_indexed(&index_block_header)
                .unwrap());
            assert!(StacksChainState::stream_microblock_get_rowid(
                &chainstate.blocks_db,
                &index_block_header,
                mblocks[i].header.sequence
            )
            .unwrap()
            .is_none()); // no longer in staging

            let mblock_info = StacksChainState::stream_microblock_get_info(
                &chainstate.blocks_db,
                &index_block_header,
            )
            .unwrap();
            assert_eq!(mblock_info.len(), mblocks.len());

            let this_mblock_info = &mblock_info[i];
            assert_eq!(this_mblock_info.consensus_hash, consensus_hash);
            assert_eq!(this_mblock_info.anchored_block_hash, block.block_hash());
            assert_eq!(this_mblock_info.microblock_hash, mblocks[i].block_hash());
            assert_eq!(this_mblock_info.sequence, mblocks[i].header.sequence);
            assert!(this_mblock_info.processed);
            assert!(!this_mblock_info.orphaned);
            assert_eq!(this_mblock_info.block_data.len(), 0);
        }
    }

    fn stream_one_staging_microblock_to_vec(
        blocks_conn: &DBConn,
        stream: &mut BlockStreamData,
        count: u64,
    ) -> Result<Vec<u8>, chainstate_error> {
        let mut bytes = vec![];
        StacksChainState::stream_one_microblock_from_staging(blocks_conn, &mut bytes, stream, count)
            .map(|nr| {
                assert_eq!(bytes.len(), nr as usize);
                bytes
            })
    }

    fn stream_chunk_to_vec(
        blocks_path: &String,
        stream: &mut BlockStreamData,
        count: u64,
    ) -> Result<Vec<u8>, chainstate_error> {
        let mut bytes = vec![];
        StacksChainState::stream_data_from_chunk_store(blocks_path, &mut bytes, stream, count).map(
            |nr| {
                assert_eq!(bytes.len(), nr as usize);
                bytes
            },
        )
    }

    fn stream_unconfirmed_microblocks_to_vec(
        chainstate: &mut StacksChainState,
        stream: &mut BlockStreamData,
        count: u64,
    ) -> Result<Vec<u8>, chainstate_error> {
        let mut bytes = vec![];
        StacksChainState::stream_microblocks_unconfirmed(chainstate, &mut bytes, stream, count).map(
            |nr| {
                assert_eq!(bytes.len(), nr as usize);
                bytes
            },
        )
    }

    fn stream_confirmed_microblocks_to_vec(
        chainstate: &mut StacksChainState,
        stream: &mut BlockStreamData,
        count: u64,
    ) -> Result<Vec<u8>, chainstate_error> {
        let mut bytes = vec![];
        StacksChainState::stream_microblocks_confirmed(chainstate, &mut bytes, stream, count).map(
            |nr| {
                assert_eq!(bytes.len(), nr as usize);
                bytes
            },
        )
    }

    fn decode_microblock_stream(mblock_bytes: &Vec<u8>) -> Vec<StacksMicroblock> {
        // decode stream
        let mut mblock_ptr = mblock_bytes.as_slice();
        let mut mblocks = vec![];
        loop {
            test_debug!("decoded {}", mblocks.len());
            {
                let mut debug_reader = LogReader::from_reader(&mut mblock_ptr);
                let next_mblock = StacksMicroblock::consensus_deserialize(&mut debug_reader)
                    .map_err(|e| {
                        eprintln!("Failed to decode microblock {}: {:?}", mblocks.len(), &e);
                        eprintln!("Bytes consumed:");
                        for buf in debug_reader.log().iter() {
                            eprintln!("  {}", to_hex(buf));
                        }
                        assert!(false);
                        unreachable!();
                    })
                    .unwrap();
                mblocks.push(next_mblock);
            }
            if mblock_ptr.len() == 0 {
                break;
            }
        }
        mblocks
    }

    #[test]
    fn stacks_db_stream_blocks() {
        let mut chainstate = instantiate_chainstate(false, 0x80000000, "stacks_db_stream_blocks");
        let privk = StacksPrivateKey::from_hex(
            "eb05c83546fdd2c79f10f5ad5434a90dd28f7e3acb7c092157aa1bc3656b012c01",
        )
        .unwrap();

        let block = make_empty_coinbase_block(&privk);

        let consensus_hash = ConsensusHash([2u8; 20]);
        let parent_consensus_hash = ConsensusHash([1u8; 20]);
        let index_block_header =
            StacksBlockHeader::make_index_block_hash(&consensus_hash, &block.block_hash());

        // can't stream a non-existant block
        let mut stream = BlockStreamData::new_block(index_block_header.clone());
        assert!(stream_chunk_to_vec(&chainstate.blocks_path, &mut stream, 123).is_err());

        // stream unmodified
        let stream_2 = BlockStreamData::new_block(index_block_header.clone());
        assert_eq!(stream, stream_2);

        // store block to staging
        store_staging_block(
            &mut chainstate,
            &consensus_hash,
            &block,
            &parent_consensus_hash,
            1,
            2,
        );

        // stream it back
        let mut all_block_bytes = vec![];
        loop {
            let mut next_bytes =
                stream_chunk_to_vec(&chainstate.blocks_path, &mut stream, 16).unwrap();
            if next_bytes.len() == 0 {
                break;
            }
            test_debug!(
                "Got {} more bytes from staging; add to {} total",
                next_bytes.len(),
                all_block_bytes.len()
            );
            all_block_bytes.append(&mut next_bytes);
        }

        // should decode back into the block
        let staging_block = StacksBlock::consensus_deserialize(&mut &all_block_bytes[..]).unwrap();
        assert_eq!(staging_block, block);

        // accept it
        set_block_processed(&mut chainstate, &consensus_hash, &block.block_hash(), true);

        // can still stream it
        let mut stream = BlockStreamData::new_block(index_block_header.clone());

        // stream from chunk store
        let mut all_block_bytes = vec![];
        loop {
            let mut next_bytes =
                stream_chunk_to_vec(&chainstate.blocks_path, &mut stream, 16).unwrap();
            if next_bytes.len() == 0 {
                break;
            }
            test_debug!(
                "Got {} more bytes from chunkstore; add to {} total",
                next_bytes.len(),
                all_block_bytes.len()
            );
            all_block_bytes.append(&mut next_bytes);
        }

        // should decode back into the block
        let staging_block = StacksBlock::consensus_deserialize(&mut &all_block_bytes[..]).unwrap();
        assert_eq!(staging_block, block);
    }

    #[test]
    fn stacks_db_stream_staging_microblocks() {
        let mut chainstate =
            instantiate_chainstate(false, 0x80000000, "stacks_db_stream_staging_microblocks");
        let privk = StacksPrivateKey::from_hex(
            "eb05c83546fdd2c79f10f5ad5434a90dd28f7e3acb7c092157aa1bc3656b012c01",
        )
        .unwrap();

        let block = make_empty_coinbase_block(&privk);
        let mut mblocks = make_sample_microblock_stream(&privk, &block.block_hash());
        mblocks.truncate(15);

        let consensus_hash = ConsensusHash([2u8; 20]);
        let parent_consensus_hash = ConsensusHash([1u8; 20]);
        let index_block_header =
            StacksBlockHeader::make_index_block_hash(&consensus_hash, &block.block_hash());

        // can't stream a non-existant microblock
        let mut stream = BlockStreamData::new_block(index_block_header.clone());
        assert!(StacksChainState::stream_one_microblock_from_staging(
            &chainstate.blocks_db,
            &mut vec![],
            &mut stream,
            123
        )
        .is_err());
        assert!(stream.rowid.is_none());

        // store microblocks to staging and stream them back
        for (i, mblock) in mblocks.iter().enumerate() {
            store_staging_microblock(
                &mut chainstate,
                &consensus_hash,
                &block.block_hash(),
                mblock,
            );

            // read back all the data we have so far, block-by-block
            let mut staging_mblocks = vec![];
            for j in 0..(i + 1) {
                let mut next_mblock_bytes = vec![];
                let mut stream = BlockStreamData::new_microblock_unconfirmed(
                    index_block_header.clone(),
                    j as u16,
                );
                loop {
                    let mut next_bytes = stream_one_staging_microblock_to_vec(
                        &chainstate.blocks_db,
                        &mut stream,
                        4096,
                    )
                    .unwrap();
                    if next_bytes.len() == 0 {
                        break;
                    }
                    test_debug!(
                        "Got {} more bytes from staging; add to {} total",
                        next_bytes.len(),
                        next_mblock_bytes.len()
                    );
                    next_mblock_bytes.append(&mut next_bytes);
                }
                // should deserialize to a microblock
                let staging_mblock =
                    StacksMicroblock::consensus_deserialize(&mut &next_mblock_bytes[..]).unwrap();
                staging_mblocks.push(staging_mblock);
            }

            assert_eq!(staging_mblocks.len(), mblocks[0..(i + 1)].len());
            for j in 0..(i + 1) {
                test_debug!("check {}", j);
                assert_eq!(staging_mblocks[j], mblocks[j])
            }

            // can also read partial stream in one shot, from any seq
            for k in 0..(i + 1) {
                test_debug!("start at seq {}", k);
                let mut staging_mblock_bytes = vec![];
                let mut stream = BlockStreamData::new_microblock_unconfirmed(
                    index_block_header.clone(),
                    k as u16,
                );
                loop {
                    let mut next_bytes =
                        stream_unconfirmed_microblocks_to_vec(&mut chainstate, &mut stream, 4096)
                            .unwrap();
                    if next_bytes.len() == 0 {
                        break;
                    }
                    test_debug!(
                        "Got {} more bytes from staging; add to {} total",
                        next_bytes.len(),
                        staging_mblock_bytes.len()
                    );
                    staging_mblock_bytes.append(&mut next_bytes);
                }

                // decode stream
                let staging_mblocks = decode_microblock_stream(&staging_mblock_bytes);

                assert_eq!(staging_mblocks.len(), mblocks[k..(i + 1)].len());
                for j in 0..staging_mblocks.len() {
                    test_debug!("check {}", j);
                    assert_eq!(staging_mblocks[j], mblocks[k + j])
                }
            }
        }
    }

    #[test]
    fn stacks_db_stream_confirmed_microblocks() {
        let mut chainstate =
            instantiate_chainstate(false, 0x80000000, "stacks_db_stream_confirmed_microblocks");
        let privk = StacksPrivateKey::from_hex(
            "eb05c83546fdd2c79f10f5ad5434a90dd28f7e3acb7c092157aa1bc3656b012c01",
        )
        .unwrap();

        let block = make_empty_coinbase_block(&privk);
        let mut mblocks = make_sample_microblock_stream(&privk, &block.block_hash());
        mblocks.truncate(5);

        let consensus_hash = ConsensusHash([2u8; 20]);
        let parent_consensus_hash = ConsensusHash([1u8; 20]);

        let index_block_header =
            StacksBlockHeader::make_index_block_hash(&consensus_hash, &block.block_hash());

        // store microblocks to staging
        for (i, mblock) in mblocks.iter().enumerate() {
            store_staging_microblock(
                &mut chainstate,
                &consensus_hash,
                &block.block_hash(),
                mblock,
            );
        }

        // store block to staging
        store_staging_block(
            &mut chainstate,
            &consensus_hash,
            &block,
            &parent_consensus_hash,
            1,
            2,
        );

        // accept it
        set_block_processed(&mut chainstate, &consensus_hash, &block.block_hash(), true);

        for i in 0..mblocks.len() {
            // set different parts of this stream as confirmed
            set_microblocks_confirmed(
                &mut chainstate,
                &consensus_hash,
                &block.block_hash(),
                i as u16,
            );

            // verify that we can stream everything
            let microblock_index_header =
                StacksBlockHeader::make_index_block_hash(&consensus_hash, &mblocks[0].block_hash());
            let mut stream =
                BlockStreamData::new_microblock_confirmed(microblock_index_header.clone());

            let mut confirmed_mblock_bytes = vec![];
            loop {
                let mut next_bytes =
                    stream_confirmed_microblocks_to_vec(&mut chainstate, &mut stream, 16).unwrap();
                if next_bytes.len() == 0 {
                    break;
                }
                test_debug!(
                    "Got {} more bytes from staging; add to {} total",
                    next_bytes.len(),
                    confirmed_mblock_bytes.len()
                );
                confirmed_mblock_bytes.append(&mut next_bytes);
            }

            // decode stream (should be length-prefixed)
            let confirmed_mblocks =
                Vec::<StacksMicroblock>::consensus_deserialize(&mut &confirmed_mblock_bytes[..])
                    .unwrap();

            assert_eq!(confirmed_mblocks.len(), mblocks[0..(i + 1)].len());
            for j in 0..(i + 1) {
                test_debug!("check {}", j);
                assert_eq!(confirmed_mblocks[j], mblocks[j])
            }
        }
    }

    #[test]
    fn stacks_db_get_blocks_inventory() {
        let mut chainstate =
            instantiate_chainstate(false, 0x80000000, "stacks_db_get_blocks_inventory");

        let mut blocks = vec![];
        let mut privks = vec![];
        let mut microblocks = vec![];
        let mut consensus_hashes = vec![];
        let mut parent_consensus_hashes = vec![];

        for i in 0..32 {
            test_debug!("Making block {}", i);
            let privk = StacksPrivateKey::new();
            let block = make_empty_coinbase_block(&privk);

            blocks.push(block);
            privks.push(privk);

            let bhh = ConsensusHash([((i + 1) as u8); 20]);
            consensus_hashes.push(bhh);

            let parent_bhh = ConsensusHash([(i as u8); 20]);
            parent_consensus_hashes.push(parent_bhh);
        }

        for i in 0..blocks.len() {
            test_debug!("Making microblock stream {}", i);
            // make a sample microblock stream for block i
            let mut mblocks = make_sample_microblock_stream(&privks[i], &blocks[i].block_hash());
            mblocks.truncate(3);

            if i + 1 < blocks.len() {
                blocks[i + 1].header.parent_block = blocks[i].block_hash();
                blocks[i + 1].header.parent_microblock = mblocks[2].block_hash();
                blocks[i + 1].header.parent_microblock_sequence = mblocks[2].header.sequence;
            }

            microblocks.push(mblocks);
        }

        let block_hashes: Vec<BlockHeaderHash> =
            blocks.iter().map(|ref b| b.block_hash()).collect();
        let header_hashes_all: Vec<(ConsensusHash, Option<BlockHeaderHash>)> = consensus_hashes
            .iter()
            .zip(block_hashes.iter())
            .map(|(ref burn, ref block)| ((*burn).clone(), Some((*block).clone())))
            .collect();

        // nothing is stored, so our inventory should be empty
        let block_inv_all = chainstate.get_blocks_inventory(&header_hashes_all).unwrap();

        assert_eq!(block_inv_all.bitlen as usize, block_hashes.len());
        for i in 0..blocks.len() {
            assert!(!block_inv_all.has_ith_block(i as u16));
            assert!(!block_inv_all.has_ith_microblock_stream(i as u16));
        }

        // store all microblocks to staging
        for (i, ((block, consensus_hash), mblocks)) in blocks
            .iter()
            .zip(&consensus_hashes)
            .zip(&microblocks)
            .enumerate()
        {
            test_debug!("Store microblock stream {} to staging", i);
            for mblock in mblocks.iter() {
                store_staging_microblock(
                    &mut chainstate,
                    consensus_hash,
                    &block.block_hash(),
                    mblock,
                );
            }
        }

        // no anchored blocks are stored, so our block inventory should _still_ be empty
        let block_inv_all = chainstate.get_blocks_inventory(&header_hashes_all).unwrap();

        assert_eq!(block_inv_all.bitlen as usize, block_hashes.len());
        for i in 0..blocks.len() {
            assert!(!block_inv_all.has_ith_block(i as u16));
            assert!(!block_inv_all.has_ith_microblock_stream(i as u16)); // because anchord blocks are missing, microblocks won't be reported either
        }

        // store blocks to staging
        for i in 0..blocks.len() {
            test_debug!("Store block {} to staging", i);
            assert!(StacksChainState::load_staging_block_data(
                &chainstate.blocks_db,
                &chainstate.blocks_path,
                &consensus_hashes[i],
                &blocks[i].block_hash()
            )
            .unwrap()
            .is_none());

            store_staging_block(
                &mut chainstate,
                &consensus_hashes[i],
                &blocks[i],
                &parent_consensus_hashes[i],
                1,
                2,
            );
            assert_block_staging_not_processed(&mut chainstate, &consensus_hashes[i], &blocks[i]);

            // some anchored blocks are stored (to staging)
            let block_inv_all = chainstate.get_blocks_inventory(&header_hashes_all).unwrap();
            assert_eq!(block_inv_all.bitlen as usize, block_hashes.len());
            for j in 0..(i + 1) {
                assert!(
                    block_inv_all.has_ith_block(j as u16),
                    format!(
                        "Missing block {} from bitvec {}",
                        j,
                        to_hex(&block_inv_all.block_bitvec)
                    )
                );

                // microblocks not stored yet, so they should be marked absent
                assert!(
                    !block_inv_all.has_ith_microblock_stream(j as u16),
                    format!(
                        "Have microblock {} from bitvec {}",
                        j,
                        to_hex(&block_inv_all.microblocks_bitvec)
                    )
                );
            }
            for j in i + 1..blocks.len() {
                assert!(!block_inv_all.has_ith_block(j as u16));
                assert!(!block_inv_all.has_ith_microblock_stream(j as u16));
            }
        }

        // confirm blocks and microblocks
        for i in 0..blocks.len() {
            test_debug!("Confirm block {} and its microblock stream", i);
            set_block_processed(
                &mut chainstate,
                &consensus_hashes[i],
                &block_hashes[i],
                true,
            );

            // have block, but stream is still empty
            let block_inv_all = chainstate.get_blocks_inventory(&header_hashes_all).unwrap();
            assert!(!block_inv_all.has_ith_microblock_stream(i as u16));

            for k in 0..2 {
                set_microblocks_confirmed(
                    &mut chainstate,
                    &consensus_hashes[i],
                    &block_hashes[i],
                    k,
                );

                let block_inv_all = chainstate.get_blocks_inventory(&header_hashes_all).unwrap();
                for j in 0..blocks.len() {
                    // still have all the blocks
                    assert!(block_inv_all.has_ith_block(j as u16));

                    if j <= i {
                        assert!(block_inv_all.has_ith_microblock_stream(j as u16));
                    } else {
                        assert!(!block_inv_all.has_ith_microblock_stream(j as u16));
                    }
                }
            }
        }

        // mark blocks as empty.  Should also orphan its descendent microblock stream
        for i in 0..blocks.len() {
            test_debug!("Mark block {} as invalid", i);
            StacksChainState::free_block(
                &chainstate.blocks_path,
                &consensus_hashes[i],
                &blocks[i].block_hash(),
            );

            // some anchored blocks are stored (to staging)
            let block_inv_all = chainstate.get_blocks_inventory(&header_hashes_all).unwrap();
            assert_eq!(block_inv_all.bitlen as usize, block_hashes.len());
            for j in 0..(i + 1) {
                assert!(
                    !block_inv_all.has_ith_block(j as u16),
                    format!(
                        "Have orphaned block {} from bitvec {}",
                        j,
                        to_hex(&block_inv_all.block_bitvec)
                    )
                );
                assert!(
                    block_inv_all.has_ith_microblock_stream(j as u16),
                    format!(
                        "Missing microblock {} from bitvec {}",
                        j,
                        to_hex(&block_inv_all.microblocks_bitvec)
                    )
                );
            }
            for j in i + 1..blocks.len() {
                assert!(block_inv_all.has_ith_block(j as u16));
                assert!(block_inv_all.has_ith_microblock_stream(j as u16));
            }
        }

        // mark microblocks as empty.  Should also orphan its descendent microblock stream
        for i in 0..blocks.len() {
            test_debug!("Mark block {} as invalid", i);
            let index_hash = StacksBlockHeader::make_index_block_hash(
                &consensus_hashes[i],
                &blocks[i].block_hash(),
            );
            let mblock_index_hash = chainstate
                .get_confirmed_microblock_index_hash(&index_hash)
                .unwrap()
                .unwrap();
            let mblock_path =
                StacksChainState::get_index_block_path(&chainstate.blocks_path, &mblock_index_hash)
                    .unwrap();

            fs::OpenOptions::new()
                .read(false)
                .write(true)
                .truncate(true)
                .open(&mblock_path)
                .expect(&format!(
                    "FATAL: Failed to mark block path '{}' as free",
                    &mblock_path
                ));

            // some anchored blocks are stored (to staging)
            let block_inv_all = chainstate.get_blocks_inventory(&header_hashes_all).unwrap();
            assert_eq!(block_inv_all.bitlen as usize, block_hashes.len());
            for j in 0..(i + 1) {
                assert!(
                    !block_inv_all.has_ith_block(j as u16),
                    format!(
                        "Have orphaned block {} from bitvec {}",
                        j,
                        to_hex(&block_inv_all.block_bitvec)
                    )
                );
                assert!(
                    !block_inv_all.has_ith_microblock_stream(j as u16),
                    format!(
                        "Have orphaned microblock {} from bitvec {}",
                        j,
                        to_hex(&block_inv_all.microblocks_bitvec)
                    )
                );
            }
            for j in i + 1..blocks.len() {
                assert!(!block_inv_all.has_ith_block(j as u16));
                assert!(block_inv_all.has_ith_microblock_stream(j as u16));
            }
        }
    }

    #[test]
    fn test_get_parent_block_header() {
        let peer_config = TestPeerConfig::new("test_get_parent_block_header", 21313, 21314);
        let mut peer = TestPeer::new(peer_config);

        let chainstate_path = peer.chainstate_path.clone();

        let num_blocks = 10;
        let first_stacks_block_height = {
            let sn =
                SortitionDB::get_canonical_burn_chain_tip(&peer.sortdb.as_ref().unwrap().conn())
                    .unwrap();
            sn.block_height
        };

        let mut last_block_ch: Option<ConsensusHash> = None;
        let mut last_parent_opt: Option<StacksBlock> = None;
        for tenure_id in 0..num_blocks {
            let tip =
                SortitionDB::get_canonical_burn_chain_tip(&peer.sortdb.as_ref().unwrap().conn())
                    .unwrap();

            assert_eq!(
                tip.block_height,
                first_stacks_block_height + (tenure_id as u64)
            );

            let (burn_ops, stacks_block, microblocks) = peer.make_tenure(
                |ref mut miner,
                 ref mut sortdb,
                 ref mut chainstate,
                 vrf_proof,
                 ref parent_opt,
                 ref parent_microblock_header_opt| {
                    last_parent_opt = parent_opt.cloned();
                    let parent_tip = match parent_opt {
                        None => StacksChainState::get_genesis_header_info(chainstate.headers_db())
                            .unwrap(),
                        Some(block) => {
                            let ic = sortdb.index_conn();
                            let snapshot =
                                SortitionDB::get_block_snapshot_for_winning_stacks_block(
                                    &ic,
                                    &tip.sortition_id,
                                    &block.block_hash(),
                                )
                                .unwrap()
                                .unwrap(); // succeeds because we don't fork
                            StacksChainState::get_anchored_block_header_info(
                                chainstate.headers_db(),
                                &snapshot.consensus_hash,
                                &snapshot.winning_stacks_block_hash,
                            )
                            .unwrap()
                            .unwrap()
                        }
                    };

                    let mempool = MemPoolDB::open(false, 0x80000000, &chainstate_path).unwrap();
                    let coinbase_tx = make_coinbase(miner, tenure_id);

                    let anchored_block = StacksBlockBuilder::build_anchored_block(
                        chainstate,
                        &sortdb.index_conn(),
                        &mempool,
                        &parent_tip,
                        tip.total_burn,
                        vrf_proof,
                        Hash160([tenure_id as u8; 20]),
                        &coinbase_tx,
                        ExecutionCost::max_value(),
                    )
                    .unwrap();
                    (anchored_block.0, vec![])
                },
            );

            let (_, burn_header_hash, consensus_hash) = peer.next_burnchain_block(burn_ops.clone());

            peer.process_stacks_epoch_at_tip(&stacks_block, &microblocks);

            let blocks_path = peer.chainstate().blocks_path.clone();

            if tenure_id == 0 {
                let parent_header_opt = StacksChainState::load_parent_block_header(
                    &peer.sortdb.as_ref().unwrap().index_conn(),
                    &blocks_path,
                    &consensus_hash,
                    &stacks_block.block_hash(),
                );
                assert!(parent_header_opt.is_err());
            } else {
                let parent_header_opt = StacksChainState::load_parent_block_header(
                    &peer.sortdb.as_ref().unwrap().index_conn(),
                    &blocks_path,
                    &consensus_hash,
                    &stacks_block.block_hash(),
                )
                .unwrap();
                let (parent_header, parent_ch) = parent_header_opt.unwrap();

                assert_eq!(last_parent_opt.as_ref().unwrap().header, parent_header);
                assert_eq!(parent_ch, last_block_ch.clone().unwrap());
            }

            last_block_ch = Some(consensus_hash.clone());
        }
    }

    // TODO: test multiple anchored blocks confirming the same microblock stream (in the same
    // place, and different places, with/without orphans)
    // TODO: process_next_staging_block
    // TODO: test resource limits -- shouldn't be able to load microblock streams that are too big
}<|MERGE_RESOLUTION|>--- conflicted
+++ resolved
@@ -3832,11 +3832,7 @@
     fn append_block(
         chainstate_tx: &mut ChainstateTx,
         clarity_instance: &mut ClarityInstance,
-<<<<<<< HEAD
         burn_dbconn: &mut SortitionHandleTx,
-=======
-        burn_dbconn: &dyn BurnStateDB,
->>>>>>> 5db281cf
         parent_chain_tip: &StacksHeaderInfo,
         chain_tip_consensus_hash: &ConsensusHash,
         chain_tip_burn_header_hash: &BurnchainHeaderHash,
