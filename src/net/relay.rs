/*
 copyright: (c) 2013-2020 by Blockstack PBC, a public benefit corporation.

 This file is part of Blockstack.

 Blockstack is free software. You may redistribute or modify
 it under the terms of the GNU General Public License as published by
 the Free Software Foundation, either version 3 of the License or
 (at your option) any later version.

 Blockstack is distributed in the hope that it will be useful,
 but WITHOUT ANY WARRANTY, including without the implied warranty of
 MERCHANTABILITY or FITNESS FOR A PARTICULAR PURPOSE. See the
 GNU General Public License for more details.

 You should have received a copy of the GNU General Public License
 along with Blockstack. If not, see <http://www.gnu.org/licenses/>.
*/

use std::cmp;
use std::collections::BTreeMap;
use std::collections::HashMap;
use std::collections::HashSet;
use std::collections::VecDeque;

use rand::prelude::*;
use rand::thread_rng;
use rand::Rng;

use crate::types::chainstate::StacksBlockId;
use burnchains::Burnchain;
use burnchains::BurnchainView;
use chainstate::burn::db::sortdb::{SortitionDB, SortitionDBConn, SortitionHandleConn};
use chainstate::burn::ConsensusHash;
use chainstate::coordinator::comm::CoordinatorChannels;
use chainstate::stacks::db::{StacksChainState, StacksEpochReceipt, StacksHeaderInfo};
use chainstate::stacks::events::StacksTransactionReceipt;
use chainstate::stacks::StacksBlockHeader;
use core::mempool::MemPoolDB;
use core::mempool::*;
use net::chat::*;
use net::connection::*;
use net::db::*;
use net::http::*;
use net::p2p::*;
use net::poll::*;
use net::rpc::*;
use net::Error as net_error;
use net::*;
use util::get_epoch_time_secs;
use util::hash::Sha512Trunc256Sum;
use vm::costs::ExecutionCost;

use crate::chainstate::coordinator::BlockEventDispatcher;
use crate::types::chainstate::{PoxId, SortitionId};
use chainstate::stacks::db::unconfirmed::ProcessedUnconfirmedState;
use codec::MAX_PAYLOAD_LEN;
use types::chainstate::BurnchainHeaderHash;

pub type BlocksAvailableMap = HashMap<BurnchainHeaderHash, (u64, ConsensusHash)>;

pub const MAX_RELAYER_STATS: usize = 4096;
pub const MAX_RECENT_MESSAGES: usize = 256;
pub const MAX_RECENT_MESSAGE_AGE: usize = 600; // seconds; equal to the expected epoch length
pub const RELAY_DUPLICATE_INFERENCE_WARMUP: usize = 128;

pub struct Relayer {
    /// Connection to the p2p thread
    p2p: NetworkHandle,
}

#[derive(Debug)]
pub struct RelayerStats {
    /// Relayer statistics for the p2p network's ongoing conversations.
    /// Note that we key on (addr, port), not the full NeighborAddress.
    /// (TODO: Nothing is done with this yet, but one day we'll use it to probe for network
    /// choke-points).
    relay_stats: HashMap<NeighborAddress, RelayStats>,
    relay_updates: BTreeMap<u64, NeighborAddress>,

    /// Messages sent from each neighbor recently (includes duplicates)
    recent_messages: HashMap<NeighborKey, VecDeque<(u64, Sha512Trunc256Sum)>>,
    recent_updates: BTreeMap<u64, NeighborKey>,

    next_priority: u64,
}

pub struct ProcessedNetReceipts {
    pub mempool_txs_added: Vec<StacksTransaction>,
    pub processed_unconfirmed_state: ProcessedUnconfirmedState,
}

/// Private trait for keeping track of messages that can be relayed, so we can identify the peers
/// who frequently send us duplicates.
pub trait RelayPayload {
    /// Get a representative digest of this message.
    /// m1.get_digest() == m2.get_digest() --> m1 == m2
    fn get_digest(&self) -> Sha512Trunc256Sum;
    fn get_id(&self) -> String;
}

impl RelayPayload for BlocksAvailableData {
    fn get_digest(&self) -> Sha512Trunc256Sum {
        let mut bytes = vec![];
        self.consensus_serialize(&mut bytes)
            .expect("BUG: failed to serialize");
        let h = Sha512Trunc256Sum::from_data(&bytes);
        h
    }
    fn get_id(&self) -> String {
        format!("{:?}", &self)
    }
}

impl RelayPayload for StacksBlock {
    fn get_digest(&self) -> Sha512Trunc256Sum {
        let h = self.block_hash();
        Sha512Trunc256Sum(h.0)
    }
    fn get_id(&self) -> String {
        format!("StacksBlock({})", self.block_hash())
    }
}

impl RelayPayload for StacksMicroblock {
    fn get_digest(&self) -> Sha512Trunc256Sum {
        let h = self.block_hash();
        Sha512Trunc256Sum(h.0)
    }
    fn get_id(&self) -> String {
        format!("StacksMicroblock({})", self.block_hash())
    }
}

impl RelayPayload for StacksTransaction {
    fn get_digest(&self) -> Sha512Trunc256Sum {
        let h = self.txid();
        Sha512Trunc256Sum(h.0)
    }
    fn get_id(&self) -> String {
        format!("Transaction({})", self.txid())
    }
}

impl RelayerStats {
    pub fn new() -> RelayerStats {
        RelayerStats {
            relay_stats: HashMap::new(),
            relay_updates: BTreeMap::new(),
            recent_messages: HashMap::new(),
            recent_updates: BTreeMap::new(),
            next_priority: 0,
        }
    }

    /// Add in new stats gleaned from the PeerNetwork's network result
    pub fn merge_relay_stats(&mut self, mut stats: HashMap<NeighborAddress, RelayStats>) -> () {
        for (mut addr, new_stats) in stats.drain() {
            addr.clear_public_key();
            let inserted = if let Some(stats) = self.relay_stats.get_mut(&addr) {
                stats.merge(new_stats);
                false
            } else {
                // remove oldest relay memories if we have too many
                if self.relay_stats.len() > MAX_RELAYER_STATS - 1 {
                    let mut to_remove = vec![];
                    for (ts, old_addr) in self.relay_updates.iter() {
                        self.relay_stats.remove(old_addr);
                        if self.relay_stats.len() <= MAX_RELAYER_STATS - 1 {
                            break;
                        }
                        to_remove.push(*ts);
                    }
                    for ts in to_remove.drain(..) {
                        self.relay_updates.remove(&ts);
                    }
                }
                self.relay_stats.insert(addr.clone(), new_stats);
                true
            };

            if inserted {
                self.relay_updates.insert(self.next_priority, addr);
                self.next_priority += 1;
            }
        }
    }

    /// Record that we've seen a relayed message from one of our neighbors.
    pub fn add_relayed_message<R: RelayPayload>(&mut self, nk: NeighborKey, msg: &R) -> () {
        let h = msg.get_digest();
        let now = get_epoch_time_secs();
        let inserted = if let Some(relayed) = self.recent_messages.get_mut(&nk) {
            relayed.push_back((now, h));

            // prune if too many
            while relayed.len() > MAX_RECENT_MESSAGES {
                relayed.pop_front();
            }

            // prune stale
            while relayed.len() > 0 {
                let head_ts = match relayed.front() {
                    Some((ts, _)) => *ts,
                    None => {
                        break;
                    }
                };
                if head_ts + (MAX_RECENT_MESSAGE_AGE as u64) < now {
                    relayed.pop_front();
                } else {
                    break;
                }
            }
            false
        } else {
            let mut relayed = VecDeque::new();
            relayed.push_back((now, h));

            // remove oldest neighbor memories if we have too many
            if self.recent_messages.len() > MAX_RELAYER_STATS {
                let mut to_remove = vec![];
                for (ts, old_nk) in self.recent_updates.iter() {
                    self.recent_messages.remove(old_nk);
                    if self.recent_messages.len() <= (MAX_RELAYER_STATS as usize) - 1 {
                        break;
                    }
                    to_remove.push(*ts);
                }
                for ts in to_remove {
                    self.recent_updates.remove(&ts);
                }
            }

            self.recent_messages.insert(nk.clone(), relayed);
            true
        };

        if inserted {
            self.recent_updates.insert(self.next_priority, nk);
            self.next_priority += 1;
        }
    }

    /// Process a neighbor ban -- remove any state for this neighbor
    pub fn process_neighbor_ban(&mut self, nk: &NeighborKey) -> () {
        let addr = NeighborAddress::from_neighbor_key((*nk).clone(), Hash160([0u8; 20]));
        self.recent_messages.remove(nk);
        self.relay_stats.remove(&addr);

        // old state in self.recent_updates and self.relay_updates will eventually be removed by
        // add_relayed_message() and merge_relay_stats()
    }

    /// See if anyone has sent this message to us already, and if so, return the set of neighbors
    /// that did so already (and how many times)
    pub fn count_relay_dups<R: RelayPayload>(&self, msg: &R) -> HashMap<NeighborKey, usize> {
        let h = msg.get_digest();
        let now = get_epoch_time_secs();
        let mut ret = HashMap::new();

        for (nk, relayed) in self.recent_messages.iter() {
            for (ts, msg_hash) in relayed.iter() {
                if ts + (MAX_RECENT_MESSAGE_AGE as u64) < now {
                    // skip old
                    continue;
                }
                if *msg_hash == h {
                    if let Some(count) = ret.get_mut(nk) {
                        *count += 1;
                    } else {
                        ret.insert((*nk).clone(), 1);
                    }
                }
            }
        }

        ret
    }

    /// Map neighbors to the frequency of their AS numbers in the given neighbors list
    fn count_ASNs(
        conn: &DBConn,
        neighbors: &Vec<NeighborKey>,
    ) -> Result<HashMap<NeighborKey, usize>, net_error> {
        // look up ASNs
        let mut asns = HashMap::new();
        for nk in neighbors.iter() {
            if asns.get(nk).is_none() {
                match PeerDB::asn_lookup(conn, &nk.addrbytes)? {
                    Some(asn) => asns.insert((*nk).clone(), asn),
                    None => asns.insert((*nk).clone(), 0),
                };
            }
        }

        let mut asn_dist = HashMap::new();

        // calculate ASN distribution
        for nk in neighbors.iter() {
            let asn = asns.get(nk).unwrap_or(&0);
            if let Some(asn_count) = asn_dist.get_mut(asn) {
                *asn_count += 1;
            } else {
                asn_dist.insert(*asn, 1);
            }
        }

        let mut ret = HashMap::new();

        // map neighbors to ASN counts
        for nk in neighbors.iter() {
            let asn = asns.get(nk).unwrap_or(&0);
            let count = *(asn_dist.get(asn).unwrap_or(&0));
            ret.insert((*nk).clone(), count);
        }

        Ok(ret)
    }

    /// Get the (non-normalized) probability distribution to use to sample inbound neighbors to
    /// relay messages to.  The probability of being selected is proportional to how rarely the
    /// neighbor sends us messages we've already seen before.  The intuition is that if an inbound
    /// neighbor (e.g. a client) sends us data that we've already seen, then it must be connected
    /// to some other peer that's already forwarding it data.  Thus, we don't need to do so.
    pub fn get_inbound_relay_rankings<R: RelayPayload>(
        &self,
        neighbors: &Vec<NeighborKey>,
        msg: &R,
        warmup_threshold: usize,
    ) -> HashMap<NeighborKey, usize> {
        let mut dup_counts = self.count_relay_dups(msg);
        let mut dup_total = dup_counts.values().fold(0, |t, s| t + s);

        if dup_total < warmup_threshold {
            // don't make inferences on small samples for total duplicates.
            // just assume uniform distribution.
            dup_total = warmup_threshold;
            dup_counts.clear();
        }

        let mut ret = HashMap::new();

        for nk in neighbors.iter() {
            let dup_count = *(dup_counts.get(nk).unwrap_or(&0));

            assert!(dup_total >= dup_count);

            // every peer should have a non-zero chance, hence the + 1
            ret.insert((*nk).clone(), dup_total - dup_count + 1);
        }

        ret
    }

    /// Get the (non-normalized) probability distribution to use to sample outbound neighbors to
    /// relay messages to.  The probability of being selected is proportional to how rare the
    /// neighbor's AS number is in our neighbor set.  The intution is that we should try to
    /// disseminate our data to as many different _networks_ as quickly as possible, so nodes in
    /// those networks can take care of forwarding them to their inbound peers.
    pub fn get_outbound_relay_rankings(
        &self,
        peerdb: &PeerDB,
        neighbors: &Vec<NeighborKey>,
    ) -> Result<HashMap<NeighborKey, usize>, net_error> {
        let asn_counts = RelayerStats::count_ASNs(peerdb.conn(), neighbors)?;
        let asn_total = asn_counts.values().fold(0, |t, s| t + s);

        let mut ret = HashMap::new();

        for nk in neighbors.iter() {
            let asn_count = *(asn_counts.get(nk).unwrap_or(&0));

            assert!(asn_total >= asn_count);

            // every peer should have a non-zero chance, hence the + 1
            ret.insert((*nk).clone(), asn_total - asn_count + 1);
        }

        Ok(ret)
    }

    /// Sample a set of neighbors according to our relay data.
    /// Sampling is done *without* replacement, so the resulting neighbors list will have length
    /// min(count, rankings.len())
    pub fn sample_neighbors(
        rankings: HashMap<NeighborKey, usize>,
        count: usize,
    ) -> Vec<NeighborKey> {
        let mut ret = HashSet::new();
        let mut rng = thread_rng();

        let mut norm = rankings.values().fold(0, |t, s| t + s);
        let mut rankings_vec: Vec<(NeighborKey, usize)> = rankings.into_iter().collect();
        let mut sampled = 0;

        if norm <= 1 {
            // there is one or zero options
            if rankings_vec.len() > 0 {
                return vec![rankings_vec[0].0.clone()];
            } else {
                return vec![];
            }
        }

        for l in 0..count {
            if norm <= 1 {
                // just one option
                break;
            }

            let target: usize = rng.gen::<usize>() % norm; // slightly biased, but it doesn't really matter
            let mut w = 0;

            for i in 0..rankings_vec.len() {
                if rankings_vec[i].1 == 0 {
                    continue;
                }

                w += rankings_vec[i].1;
                if w >= target {
                    ret.insert(rankings_vec[i].0.clone());
                    sampled += 1;

                    // sample without replacement
                    rankings_vec[i].1 -= 1;
                    norm -= 1;
                    break;
                }
            }

            assert_eq!(l + 1, sampled);
        }

        ret.into_iter().collect()
    }
}

impl Relayer {
    pub fn new(handle: NetworkHandle) -> Relayer {
        Relayer { p2p: handle }
    }

    pub fn from_p2p(network: &mut PeerNetwork) -> Relayer {
        let handle = network.new_handle(1024);
        Relayer::new(handle)
    }

    /// Given blocks pushed to us, verify that they correspond to expected block data.
    pub fn validate_blocks_push(
        conn: &SortitionDBConn,
        blocks_data: &BlocksData,
    ) -> Result<(), net_error> {
        for BlocksDatum(consensus_hash, block) in blocks_data.blocks.iter() {
            let block_hash = block.block_hash();

            // is this the right Stacks block for this sortition?
            let sn = match SortitionDB::get_block_snapshot_consensus(conn.conn(), consensus_hash)? {
                Some(sn) => {
                    if !sn.pox_valid {
                        info!(
                            "Pushed block from consensus hash {} corresponds to invalid PoX state",
                            consensus_hash
                        );
                        continue;
                    }
                    sn
                }
                None => {
                    // don't know about this yet
                    continue;
                }
            };

            if !sn.sortition || sn.winning_stacks_block_hash != block_hash {
                info!(
                    "No such sortition in block with consensus hash {}",
                    consensus_hash
                );

                // TODO: once PoX is implemented, this can be permitted if we're missing the reward
                // window's anchor block for the reward window in which this block lives.  Until
                // then, it's never okay -- this peer shall be considered broken.
                return Err(net_error::InvalidMessage);
            }
        }
        Ok(())
    }

    /// Insert a staging block
    pub fn process_new_anchored_block(
        sort_ic: &SortitionDBConn,
        chainstate: &mut StacksChainState,
        consensus_hash: &ConsensusHash,
        block: &StacksBlock,
        download_time: u64,
    ) -> Result<bool, chainstate_error> {
        // find the snapshot of the parent of this block
        let db_handle = SortitionHandleConn::open_reader_consensus(sort_ic, consensus_hash)?;
        let parent_block_snapshot = match db_handle
            .get_block_snapshot_of_parent_stacks_block(consensus_hash, &block.block_hash())
        {
            Ok(Some((_, sn))) => {
                debug!(
                    "Parent of {}/{} is {}/{}",
                    consensus_hash,
                    block.block_hash(),
                    sn.consensus_hash,
                    sn.winning_stacks_block_hash
                );
                sn
            }
            Ok(None) => {
                debug!(
                    "Received block with unknown parent snapshot: {}/{}",
                    consensus_hash,
                    &block.block_hash()
                );
                return Ok(false);
            }
            Err(db_error::InvalidPoxSortition) => {
                warn!(
                    "Received block {}/{} on a non-canonical PoX sortition",
                    consensus_hash,
                    &block.block_hash()
                );
                return Ok(false);
            }
            Err(e) => {
                return Err(e.into());
            }
        };

        chainstate.preprocess_anchored_block(
            sort_ic,
            consensus_hash,
            block,
            &parent_block_snapshot.consensus_hash,
            download_time,
        )
    }

    /// Coalesce a set of microblocks into relayer hints and MicroblocksData messages, as calculated by
    /// process_new_blocks().  Make sure the messages don't get too big.
    fn make_microblocksdata_messages(
        new_microblocks: HashMap<
            StacksBlockId,
            (Vec<RelayData>, HashMap<BlockHeaderHash, StacksMicroblock>),
        >,
    ) -> Vec<(Vec<RelayData>, MicroblocksData)> {
        let mut mblocks_data: HashMap<StacksBlockId, Vec<(Vec<RelayData>, MicroblocksData)>> =
            HashMap::new();
        let mut mblocks_sizes: HashMap<StacksBlockId, usize> = HashMap::new();

        for (anchored_block_hash, (relayers, mblocks_map)) in new_microblocks.into_iter() {
            for (_, mblock) in mblocks_map.into_iter() {
                if mblocks_data.get(&anchored_block_hash).is_none() {
                    mblocks_data.insert(anchored_block_hash.clone(), vec![]);
                }

                if let Some(mblocks_msgs) = mblocks_data.get_mut(&anchored_block_hash) {
                    // should always succeed, due to the above insert
                    let mblock_len = {
                        let mut mblocks_buf = vec![];
                        mblock
                            .consensus_serialize(&mut mblocks_buf)
                            .expect("BUG: failed to serialize microblock we received");
                        mblocks_buf.len()
                    };

                    assert!(mblock_len <= MAX_PAYLOAD_LEN as usize); // this should always be true, since otherwise we wouldn't have been able to parse it.

                    let sz = *(mblocks_sizes.get(&anchored_block_hash).unwrap_or(&0));
                    if sz + mblock_len < (MAX_PAYLOAD_LEN as usize) {
                        // enough space to include this block in this messaege
                        if let Some((_, mblock_msg)) = mblocks_msgs.last_mut() {
                            // append to last mblocks message
                            mblock_msg.microblocks.push(mblock);
                        } else {
                            // allocate the first microblocks message, and add this mblock to it
                            let mblocks_msg = MicroblocksData {
                                index_anchor_block: anchored_block_hash.clone(),
                                microblocks: vec![mblock],
                            };
                            mblocks_msgs.push((relayers.clone(), mblocks_msg));
                        }

                        // update size counter with this mblock's length
                        if let Some(sz) = mblocks_sizes.get_mut(&anchored_block_hash) {
                            *sz += mblock_len
                        } else {
                            mblocks_sizes.insert(anchored_block_hash.clone(), mblock_len);
                        }
                    } else {
                        // start a new microblocks message
                        let mblocks_msg = MicroblocksData {
                            index_anchor_block: anchored_block_hash.clone(),
                            microblocks: vec![mblock],
                        };
                        mblocks_msgs.push((relayers.clone(), mblocks_msg));

                        // reset size counter
                        mblocks_sizes.insert(anchored_block_hash.clone(), mblock_len);
                    }
                } else {
                    // shouldn't happen because we inserted into mblocks_data earlier
                    unreachable!();
                }
            }
        }

        let mut ret = vec![];
        for (_, mut v) in mblocks_data.drain() {
            ret.append(&mut v);
        }
        ret
    }

    /// Preprocess all our downloaded blocks.
    /// Does not fail on invalid blocks; just logs a warning.
    /// Returns the set of consensus hashes for the sortitions that selected these blocks, and the
    /// blocks themselves
    fn preprocess_downloaded_blocks(
        sort_ic: &SortitionDBConn,
        network_result: &mut NetworkResult,
        chainstate: &mut StacksChainState,
    ) -> HashMap<ConsensusHash, StacksBlock> {
        let mut new_blocks = HashMap::new();

        for (consensus_hash, block, download_time) in network_result.blocks.iter() {
            match Relayer::process_new_anchored_block(
                sort_ic,
                chainstate,
                consensus_hash,
                block,
                *download_time,
            ) {
                Ok(accepted) => {
                    if accepted {
                        new_blocks.insert((*consensus_hash).clone(), block.clone());
                    }
                }
                Err(chainstate_error::InvalidStacksBlock(msg)) => {
                    warn!("Downloaded invalid Stacks block: {}", msg);
                    // NOTE: we can't punish the neighbor for this, since we could have been
                    // MITM'ed in our download.
                    continue;
                }
                Err(e) => {
                    warn!(
                        "Could not process downloaded Stacks block {}/{}: {:?}",
                        consensus_hash,
                        block.block_hash(),
                        &e
                    );
                }
            };
        }

        new_blocks
    }

    /// Preprocess all pushed blocks
    /// Return consensus hashes for the sortitions that elected the blocks we got, as well as the
    /// list of peers that served us invalid data.
    /// Does not fail; just logs warnings.
    fn preprocess_pushed_blocks(
        sort_ic: &SortitionDBConn,
        network_result: &mut NetworkResult,
        chainstate: &mut StacksChainState,
    ) -> Result<(HashMap<ConsensusHash, StacksBlock>, Vec<NeighborKey>), net_error> {
        let mut new_blocks = HashMap::new();
        let mut bad_neighbors = vec![];

        // process blocks pushed to us.
        // If a neighbor sends us an invalid block, ban them.
        for (neighbor_key, blocks_datas) in network_result.pushed_blocks.iter() {
            for blocks_data in blocks_datas.iter() {
                match Relayer::validate_blocks_push(sort_ic, blocks_data) {
                    Ok(_) => {}
                    Err(_) => {
                        // punish this peer
                        bad_neighbors.push((*neighbor_key).clone());
                        break;
                    }
                }

                for BlocksDatum(consensus_hash, block) in blocks_data.blocks.iter() {
                    match SortitionDB::get_block_snapshot_consensus(
                        sort_ic.conn(),
                        &consensus_hash,
                    )? {
                        Some(sn) => {
                            if !sn.pox_valid {
                                warn!(
                                    "Consensus hash {} is not on the valid PoX fork",
                                    &consensus_hash
                                );
                                continue;
                            }
                        }
                        None => {
                            warn!("Consensus hash {} not known to this node", &consensus_hash);
                            continue;
                        }
                    };

                    debug!(
                        "Received pushed block {}/{} from {}",
                        &consensus_hash,
                        block.block_hash(),
                        neighbor_key
                    );
                    let bhh = block.block_hash();
                    match Relayer::process_new_anchored_block(
                        sort_ic,
                        chainstate,
                        &consensus_hash,
                        block,
                        0,
                    ) {
                        Ok(accepted) => {
                            if accepted {
                                debug!(
                                    "Accepted block {}/{} from {}",
                                    &consensus_hash, &bhh, &neighbor_key
                                );
                                new_blocks.insert(consensus_hash.clone(), block.clone());
                            }
                        }
                        Err(chainstate_error::InvalidStacksBlock(msg)) => {
                            warn!(
                                "Invalid pushed Stacks block {}/{}: {}",
                                &consensus_hash,
                                block.block_hash(),
                                msg
                            );
                            bad_neighbors.push((*neighbor_key).clone());
                        }
                        Err(e) => {
                            warn!(
                                "Could not process pushed Stacks block {}/{}: {:?}",
                                &consensus_hash,
                                block.block_hash(),
                                &e
                            );
                        }
                    }
                }
            }
        }

        Ok((new_blocks, bad_neighbors))
    }

    /// Preprocess all downloaded, confirmed microblock streams.
    /// Does not fail on invalid blocks; just logs a warning.
    /// Returns the consensus hashes for the sortitions that elected the stacks anchored blocks that produced these streams.
    fn preprocess_downloaded_microblocks(
        network_result: &mut NetworkResult,
        chainstate: &mut StacksChainState,
    ) -> HashMap<ConsensusHash, (StacksBlockId, Vec<StacksMicroblock>)> {
        let mut ret = HashMap::new();
        for (consensus_hash, microblock_stream, _download_time) in
            network_result.confirmed_microblocks.iter()
        {
            if microblock_stream.len() == 0 {
                continue;
            }
            let anchored_block_hash = microblock_stream[0].header.prev_block.clone();

            for mblock in microblock_stream.iter() {
                match chainstate.preprocess_streamed_microblock(
                    consensus_hash,
                    &anchored_block_hash,
                    mblock,
                ) {
                    Ok(_) => {}
                    Err(e) => {
                        warn!(
                            "Invalid downloaded microblock {}/{}-{}: {:?}",
                            consensus_hash,
                            &anchored_block_hash,
                            mblock.block_hash(),
                            &e
                        );
                    }
                }
            }

            let index_block_hash =
                StacksBlockHeader::make_index_block_hash(consensus_hash, &anchored_block_hash);
            ret.insert(
                (*consensus_hash).clone(),
                (index_block_hash, microblock_stream.clone()),
            );
        }
        ret
    }

    /// Preprocess all unconfirmed microblocks pushed to us.
    /// Return the list of MicroblockData messages we need to broadcast to our neighbors, as well
    /// as the list of neighbors we need to ban because they sent us invalid microblocks.
    fn preprocess_pushed_microblocks(
        network_result: &mut NetworkResult,
        chainstate: &mut StacksChainState,
    ) -> Result<(Vec<(Vec<RelayData>, MicroblocksData)>, Vec<NeighborKey>), net_error> {
        let mut new_microblocks: HashMap<
            StacksBlockId,
            (Vec<RelayData>, HashMap<BlockHeaderHash, StacksMicroblock>),
        > = HashMap::new();
        let mut bad_neighbors = vec![];

        // process unconfirmed microblocks pushed to us.
        // If a neighbor sends us bad microblocks, ban them.
        // Remember which ones we _don't_ have, and remember the prior relay hints.
        for (neighbor_key, mblock_datas) in network_result.pushed_microblocks.iter() {
            for (mblock_relayers, mblock_data) in mblock_datas.iter() {
                let (consensus_hash, anchored_block_hash) =
                    match chainstate.get_block_header_hashes(&mblock_data.index_anchor_block)? {
                        Some((bhh, bh)) => (bhh, bh),
                        None => {
                            warn!(
                                "Missing anchored block whose index hash is {}",
                                &mblock_data.index_anchor_block
                            );
                            continue;
                        }
                    };
                let index_block_hash = mblock_data.index_anchor_block.clone();
                for mblock in mblock_data.microblocks.iter() {
                    let need_relay = !chainstate.has_descendant_microblock_indexed(
                        &index_block_hash,
                        &mblock.block_hash(),
                    )?;
                    match chainstate.preprocess_streamed_microblock(
                        &consensus_hash,
                        &anchored_block_hash,
                        mblock,
                    ) {
                        Ok(_) => {
                            if need_relay {
                                // we didn't have this block before, so relay it.
                                // Group by index block hash, so we can convert them into
                                // MicroblocksData messages later.  Group microblocks by block
                                // hash, so we don't send dups.
                                let index_hash = StacksBlockHeader::make_index_block_hash(
                                    &consensus_hash,
                                    &anchored_block_hash,
                                );
                                if let Some((_, mblocks_map)) = new_microblocks.get_mut(&index_hash)
                                {
                                    mblocks_map.insert(mblock.block_hash(), (*mblock).clone());
                                } else {
                                    let mut mblocks_map = HashMap::new();
                                    mblocks_map.insert(mblock.block_hash(), (*mblock).clone());
                                    new_microblocks.insert(
                                        index_hash,
                                        ((*mblock_relayers).clone(), mblocks_map),
                                    );
                                }
                            }
                        }
                        Err(chainstate_error::InvalidStacksMicroblock(msg, hash)) => {
                            warn!(
                                "Invalid pushed microblock {}/{}-{}: {:?}",
                                &consensus_hash, &anchored_block_hash, hash, msg
                            );
                            bad_neighbors.push((*neighbor_key).clone());
                            continue;
                        }
                        Err(e) => {
                            warn!(
                                "Could not process pushed microblock {}/{}-{}: {:?}",
                                &consensus_hash,
                                &anchored_block_hash,
                                &mblock.block_hash(),
                                &e
                            );
                            continue;
                        }
                    }
                }
            }
        }

        // process uploaded microblocks.  We will have already stored them, so just reconstruct the
        // data we need to forward them to neighbors.
        for uploaded_mblock in network_result.uploaded_microblocks.iter() {
            for mblock in uploaded_mblock.microblocks.iter() {
                if let Some((_, mblocks_map)) =
                    new_microblocks.get_mut(&uploaded_mblock.index_anchor_block)
                {
                    mblocks_map.insert(mblock.block_hash(), (*mblock).clone());
                } else {
                    let mut mblocks_map = HashMap::new();
                    mblocks_map.insert(mblock.block_hash(), (*mblock).clone());
                    new_microblocks.insert(
                        uploaded_mblock.index_anchor_block.clone(),
                        (vec![], mblocks_map),
                    );
                }
            }
        }

        let mblock_datas = Relayer::make_microblocksdata_messages(new_microblocks);
        Ok((mblock_datas, bad_neighbors))
    }

    /// Process blocks and microblocks that we recieved, both downloaded (confirmed) and streamed
    /// (unconfirmed). Returns:
    /// * set of consensus hashes that elected the newly-discovered blocks, and the blocks, so we can turn them into BlocksAvailable / BlocksData messages
    /// * set of confirmed microblock consensus hashes for newly-discovered microblock streams, and the streams, so we can turn them into MicroblocksAvailable / MicroblocksData messages
    /// * list of unconfirmed microblocks that got pushed to us, as well as their relayers (so we can forward them)
    /// * list of neighbors that served us invalid data (so we can ban them)
    pub fn process_new_blocks(
        network_result: &mut NetworkResult,
        sortdb: &mut SortitionDB,
        chainstate: &mut StacksChainState,
        coord_comms: Option<&CoordinatorChannels>,
    ) -> Result<
        (
            HashMap<ConsensusHash, StacksBlock>,
            HashMap<ConsensusHash, (StacksBlockId, Vec<StacksMicroblock>)>,
            Vec<(Vec<RelayData>, MicroblocksData)>,
            Vec<NeighborKey>,
        ),
        net_error,
    > {
        let mut new_blocks = HashMap::new();
        let mut bad_neighbors = vec![];

        {
            let sort_ic = sortdb.index_conn();

            // process blocks we downloaded
            let new_dled_blocks =
                Relayer::preprocess_downloaded_blocks(&sort_ic, network_result, chainstate);
            for (new_dled_block_ch, block_data) in new_dled_blocks.into_iter() {
                debug!(
                    "Received downloaded block for {}/{}",
                    &new_dled_block_ch,
                    &block_data.block_hash();
                    "consensus_hash" => %new_dled_block_ch,
                    "block_hash" => %block_data.block_hash()
                );
                new_blocks.insert(new_dled_block_ch, block_data);
            }

            // process blocks pushed to us
            let (new_pushed_blocks, mut new_bad_neighbors) =
                Relayer::preprocess_pushed_blocks(&sort_ic, network_result, chainstate)?;
            for (new_pushed_block_ch, block_data) in new_pushed_blocks.into_iter() {
                debug!(
                    "Received p2p-pushed block for {}/{}",
                    &new_pushed_block_ch,
                    &block_data.block_hash();
                    "consensus_hash" => %new_pushed_block_ch,
                    "block_hash" => %block_data.block_hash()
                );
                new_blocks.insert(new_pushed_block_ch, block_data);
            }
            bad_neighbors.append(&mut new_bad_neighbors);

            // process blocks uploaded to us.  They've already been stored
            for block_data in network_result.uploaded_blocks.drain(..) {
<<<<<<< HEAD
                for BlocksDatum(consensus_hash, _) in block_data.blocks.into_iter() {
                    debug!("Received http-uploaded block for {}", &consensus_hash);
                    new_blocks.insert(consensus_hash);
=======
                for (consensus_hash, block) in block_data.blocks.into_iter() {
                    debug!(
                        "Received http-uploaded block for {}/{}",
                        &consensus_hash,
                        block.block_hash()
                    );
                    new_blocks.insert(consensus_hash, block);
>>>>>>> 8c7dc197
                }
            }
        }

        // process microblocks we downloaded
        let new_confirmed_microblocks =
            Relayer::preprocess_downloaded_microblocks(network_result, chainstate);

        // process microblocks pushed to us
        let (new_microblocks, mut new_bad_neighbors) =
            Relayer::preprocess_pushed_microblocks(network_result, chainstate)?;
        bad_neighbors.append(&mut new_bad_neighbors);

        if new_blocks.len() > 0 || new_microblocks.len() > 0 || new_confirmed_microblocks.len() > 0
        {
            info!(
                "Processing newly received Stacks blocks: {}, microblocks: {}, confirmed microblocks: {}",
                new_blocks.len(),
                new_microblocks.len(),
                new_confirmed_microblocks.len()
            );
            if let Some(coord_comms) = coord_comms {
                if !coord_comms.announce_new_stacks_block() {
                    return Err(net_error::CoordinatorClosed);
                }
            }
        }

        Ok((
            new_blocks,
            new_confirmed_microblocks,
            new_microblocks,
            bad_neighbors,
        ))
    }

    /// Produce blocks-available messages from blocks we just got.
    pub fn load_blocks_available_data(
        sortdb: &SortitionDB,
        consensus_hashes: Vec<ConsensusHash>,
    ) -> Result<BlocksAvailableMap, net_error> {
        let mut ret = BlocksAvailableMap::new();
        for ch in consensus_hashes.into_iter() {
            let sn = match SortitionDB::get_block_snapshot_consensus(sortdb.conn(), &ch)? {
                Some(sn) => sn,
                None => {
                    continue;
                }
            };

            ret.insert(sn.burn_header_hash, (sn.block_height, sn.consensus_hash));
        }
        Ok(ret)
    }

    /// Store all new transactions we received, and return the list of transactions that we need to
    /// forward (as well as their relay hints).  Also, garbage-collect the mempool.
    fn process_transactions(
        network_result: &mut NetworkResult,
        sortdb: &SortitionDB,
        chainstate: &mut StacksChainState,
        mempool: &mut MemPoolDB,
        event_observer: Option<&dyn MemPoolEventDispatcher>,
    ) -> Result<Vec<(Vec<RelayData>, StacksTransaction)>, net_error> {
        let chain_height = match chainstate.get_stacks_chain_tip(sortdb)? {
            Some(tip) => tip.height,
            None => {
                debug!(
                    "No Stacks chain tip; dropping {} transaction(s)",
                    network_result.pushed_transactions.len()
                );
                return Ok(vec![]);
            }
        };

        if let Err(e) = PeerNetwork::store_transactions(
            mempool,
            chainstate,
            sortdb,
            network_result,
            event_observer,
        ) {
            warn!("Failed to store transactions: {:?}", &e);
        }

        let mut ret = vec![];

        // messages pushed (and already stored) via the p2p network
        for (_nk, tx_data) in network_result.pushed_transactions.iter() {
            for (relayers, tx) in tx_data.iter() {
                ret.push((relayers.clone(), tx.clone()));
            }
        }

        // uploaded via HTTP, but already stored to the mempool.  If we get them here, it means we
        // have to forward them.
        for tx in network_result.uploaded_transactions.iter() {
            ret.push((vec![], tx.clone()));
        }

        // garbage-collect
        if chain_height > MEMPOOL_MAX_TRANSACTION_AGE {
            let min_height = chain_height.saturating_sub(MEMPOOL_MAX_TRANSACTION_AGE);
            let mut mempool_tx = mempool.tx_begin()?;

            debug!(
                "Remove all transactions beneath block height {}",
                min_height
            );
            MemPoolDB::garbage_collect(&mut mempool_tx, min_height, event_observer)?;
            mempool_tx.commit()?;
        }

        Ok(ret)
    }

    pub fn advertize_blocks(
        &mut self,
        available: BlocksAvailableMap,
        blocks: HashMap<ConsensusHash, StacksBlock>,
    ) -> Result<(), net_error> {
        self.p2p.advertize_blocks(available, blocks)
    }

    pub fn broadcast_block(
        &mut self,
        consensus_hash: ConsensusHash,
        block: StacksBlock,
    ) -> Result<(), net_error> {
        let blocks_data = BlocksData {
            blocks: vec![BlocksDatum(consensus_hash, block)],
        };
        self.p2p
            .broadcast_message(vec![], StacksMessageType::Blocks(blocks_data))
    }

    pub fn broadcast_microblock(
        &mut self,
        block_consensus_hash: &ConsensusHash,
        block_header_hash: &BlockHeaderHash,
        microblock: StacksMicroblock,
    ) -> Result<(), net_error> {
        self.p2p.broadcast_message(
            vec![],
            StacksMessageType::Microblocks(MicroblocksData {
                index_anchor_block: StacksBlockHeader::make_index_block_hash(
                    block_consensus_hash,
                    block_header_hash,
                ),
                microblocks: vec![microblock],
            }),
        )
    }

    /// Set up the unconfirmed chain state off of the canonical chain tip.
    pub fn setup_unconfirmed_state(
        chainstate: &mut StacksChainState,
        sortdb: &SortitionDB,
    ) -> Result<ProcessedUnconfirmedState, Error> {
        let (canonical_consensus_hash, canonical_block_hash) =
            SortitionDB::get_canonical_stacks_chain_tip_hash(sortdb.conn())?;
        let canonical_tip = StacksBlockHeader::make_index_block_hash(
            &canonical_consensus_hash,
            &canonical_block_hash,
        );
        // setup unconfirmed state off of this tip
        debug!(
            "Reload unconfirmed state off of {}/{}",
            &canonical_consensus_hash, &canonical_block_hash
        );
        let processed_unconfirmed_state =
            chainstate.reload_unconfirmed_state(&sortdb.index_conn(), canonical_tip)?;

        Ok(processed_unconfirmed_state)
    }

    /// Set up unconfirmed chain state in a read-only fashion
    pub fn setup_unconfirmed_state_readonly(
        chainstate: &mut StacksChainState,
        sortdb: &SortitionDB,
    ) -> Result<(), Error> {
        let (canonical_consensus_hash, canonical_block_hash) =
            SortitionDB::get_canonical_stacks_chain_tip_hash(sortdb.conn())?;
        let canonical_tip = StacksBlockHeader::make_index_block_hash(
            &canonical_consensus_hash,
            &canonical_block_hash,
        );

        // setup unconfirmed state off of this tip
        debug!(
            "Reload read-only unconfirmed state off of {}/{}",
            &canonical_consensus_hash, &canonical_block_hash
        );
        chainstate.refresh_unconfirmed_readonly(canonical_tip)?;
        Ok(())
    }

    pub fn refresh_unconfirmed(
        chainstate: &mut StacksChainState,
        sortdb: &mut SortitionDB,
    ) -> ProcessedUnconfirmedState {
        match Relayer::setup_unconfirmed_state(chainstate, sortdb) {
            Ok(processed_unconfirmed_state) => processed_unconfirmed_state,
            Err(e) => {
                if let net_error::ChainstateError(ref err_msg) = e {
                    if err_msg == "Stacks chainstate error: NoSuchBlockError" {
                        trace!("Failed to instantiate unconfirmed state: {:?}", &e);
                    } else {
                        warn!("Failed to instantiate unconfirmed state: {:?}", &e);
                    }
                } else {
                    warn!("Failed to instantiate unconfirmed state: {:?}", &e);
                }
                Default::default()
            }
        }
    }

    /// Given a network result, consume and store all data.
    /// * Add all blocks and microblocks to staging.
    /// * Forward BlocksAvailable messages to neighbors for newly-discovered anchored blocks
    /// * Forward MicroblocksAvailable messages to neighbors for newly-discovered confirmed microblock streams
    /// * Forward along unconfirmed microblocks that we didn't already have
    /// * Add all transactions to the mempool.
    /// * Forward transactions we didn't already have.
    /// * Reload the unconfirmed state, if necessary.
    /// Mask errors from invalid data -- all errors due to invalid blocks and invalid data should be captured, and
    /// turned into peer bans.
    pub fn process_network_result(
        &mut self,
        _local_peer: &LocalPeer,
        network_result: &mut NetworkResult,
        sortdb: &mut SortitionDB,
        chainstate: &mut StacksChainState,
        mempool: &mut MemPoolDB,
        ibd: bool,
        coord_comms: Option<&CoordinatorChannels>,
        event_observer: Option<&dyn MemPoolEventDispatcher>,
    ) -> Result<ProcessedNetReceipts, net_error> {
        match Relayer::process_new_blocks(network_result, sortdb, chainstate, coord_comms) {
            Ok((new_blocks, new_confirmed_microblocks, new_microblocks, bad_block_neighbors)) => {
                // attempt to relay messages (note that this is all best-effort).
                // punish bad peers
                if bad_block_neighbors.len() > 0 {
                    debug!(
                        "{:?}: Ban {} peers",
                        &_local_peer,
                        bad_block_neighbors.len()
                    );
                    if let Err(e) = self.p2p.ban_peers(bad_block_neighbors) {
                        warn!("Failed to ban bad-block peers: {:?}", &e);
                    }
                }

                // have the p2p thread tell our neighbors about newly-discovered blocks
                let new_block_chs = new_blocks.iter().map(|(ch, _)| ch.clone()).collect();
                let available = Relayer::load_blocks_available_data(sortdb, new_block_chs)?;
                if available.len() > 0 {
                    if !ibd {
                        debug!("{:?}: Blocks available: {}", &_local_peer, available.len());
                        if let Err(e) = self.p2p.advertize_blocks(available, new_blocks) {
                            warn!("Failed to advertize new blocks: {:?}", &e);
                        }
                    } else {
                        debug!(
                            "{:?}: Blocks available, but will not advertize since in IBD: {}",
                            &_local_peer,
                            available.len()
                        );
                    }
                }

                // have the p2p thread tell our neighbors about newly-discovered confirmed microblock streams
                let new_mblock_chs = new_confirmed_microblocks
                    .iter()
                    .map(|(ch, _)| ch.clone())
                    .collect();
                let mblocks_available =
                    Relayer::load_blocks_available_data(sortdb, new_mblock_chs)?;
                if mblocks_available.len() > 0 {
                    if !ibd {
                        debug!(
                            "{:?}: Confirmed microblock streams available: {}",
                            &_local_peer,
                            mblocks_available.len()
                        );
                        if let Err(e) = self
                            .p2p
                            .advertize_microblocks(mblocks_available, new_confirmed_microblocks)
                        {
                            warn!("Failed to advertize new confirmed microblocks: {:?}", &e);
                        }
                    } else {
                        debug!(
                            "{:?}: Confirmed microblock streams available, but will not advertize since in IBD: {}",
                            &_local_peer,
                            mblocks_available.len()
                        );
                    }
                }

                // have the p2p thread forward all new unconfirmed microblocks
                if new_microblocks.len() > 0 {
                    debug!(
                        "{:?}: Unconfirmed microblocks: {}",
                        &_local_peer,
                        new_microblocks.len()
                    );
                    for (relayers, mblocks_msg) in new_microblocks.into_iter() {
                        debug!(
                            "{:?}: Send {} microblocks for {}",
                            &_local_peer,
                            mblocks_msg.microblocks.len(),
                            &mblocks_msg.index_anchor_block
                        );
                        let msg = StacksMessageType::Microblocks(mblocks_msg);
                        if let Err(e) = self.p2p.broadcast_message(relayers, msg) {
                            warn!("Failed to broadcast microblock: {:?}", &e);
                        }
                    }
                }
            }
            Err(e) => {
                warn!("Failed to process new blocks: {:?}", &e);
            }
        };

        // store all transactions, and forward the novel ones to neighbors
        test_debug!(
            "{:?}: Process {} transaction(s)",
            &_local_peer,
            network_result.pushed_transactions.len()
        );
        let new_txs = Relayer::process_transactions(
            network_result,
            sortdb,
            chainstate,
            mempool,
            event_observer,
        )?;

        if new_txs.len() > 0 {
            debug!(
                "{:?}: Send {} transactions to neighbors",
                &_local_peer,
                new_txs.len()
            );
        }

        let mut mempool_txs_added = vec![];
        for (relayers, tx) in new_txs.into_iter() {
            debug!("{:?}: Broadcast tx {}", &_local_peer, &tx.txid());
            mempool_txs_added.push(tx.clone());
            let msg = StacksMessageType::Transaction(tx);
            if let Err(e) = self.p2p.broadcast_message(relayers, msg) {
                warn!("Failed to broadcast transaction: {:?}", &e);
            }
        }

        let mut processed_unconfirmed_state = Default::default();

        // finally, refresh the unconfirmed chainstate, if need be
        if network_result.has_microblocks() {
            processed_unconfirmed_state = Relayer::refresh_unconfirmed(chainstate, sortdb);
        }

        let receipts = ProcessedNetReceipts {
            mempool_txs_added,
            processed_unconfirmed_state,
        };

        Ok(receipts)
    }
}

impl PeerNetwork {
    /// Find out which neighbors need at least one (micro)block from the availability set.
    /// For outbound neighbors (i.e. ones we have inv data for), send (Micro)BlocksData messages if
    /// we can; fall back to (Micro)BlocksAvailable messages if we can't.
    /// For inbound neighbors (i.e. ones we don't have inv data for), pick a random set and send them
    /// the full (Micro)BlocksAvailable message.
    fn find_block_recipients(
        &mut self,
        available: &BlocksAvailableMap,
    ) -> Result<(Vec<NeighborKey>, Vec<NeighborKey>), net_error> {
        let outbound_recipients_set = PeerNetwork::with_inv_state(self, |_network, inv_state| {
            let mut recipients = HashSet::new();
            for (neighbor, stats) in inv_state.block_stats.iter() {
                for (_, (block_height, _)) in available.iter() {
                    if !stats.inv.has_ith_block(*block_height) {
                        recipients.insert((*neighbor).clone());
                    }
                }
            }
            Ok(recipients)
        })?;

        // make a normalized random sample of inbound recipients, but don't send to an inbound peer
        // if it's already represented in the outbound set, or its reciprocal conversation is
        // represented in the outbound set.
        let mut inbound_recipients_set = HashSet::new();
        for (event_id, convo) in self.peers.iter() {
            if !convo.is_authenticated() {
                continue;
            }
            if convo.is_outbound() {
                continue;
            }
            let nk = convo.to_neighbor_key();
            if outbound_recipients_set.contains(&nk) {
                continue;
            }

            if let Some(out_nk) = self.find_outbound_neighbor(*event_id) {
                if outbound_recipients_set.contains(&out_nk) {
                    continue;
                }
            }

            inbound_recipients_set.insert(nk);
        }

        let outbound_recipients: Vec<NeighborKey> = outbound_recipients_set.into_iter().collect();
        let mut inbound_recipients_unshuffled: Vec<NeighborKey> =
            inbound_recipients_set.into_iter().collect();

        let inbound_recipients =
            if inbound_recipients_unshuffled.len() > MAX_BROADCAST_INBOUND_RECEIVERS {
                let _ = &mut inbound_recipients_unshuffled[..].shuffle(&mut thread_rng());
                inbound_recipients_unshuffled[0..MAX_BROADCAST_INBOUND_RECEIVERS].to_vec()
            } else {
                inbound_recipients_unshuffled
            };

        Ok((outbound_recipients, inbound_recipients))
    }

    /// Announce the availability of a set of blocks or microblocks to a peer.
    /// Break the availability into (Micro)BlocksAvailable messages and queue them for transmission.
    fn advertize_to_peer<S>(
        &mut self,
        recipient: &NeighborKey,
        wanted: &[(ConsensusHash, BurnchainHeaderHash)],
        mut msg_builder: S,
    ) -> ()
    where
        S: FnMut(BlocksAvailableData) -> StacksMessageType,
    {
        for i in (0..wanted.len()).step_by(BLOCKS_AVAILABLE_MAX_LEN as usize) {
            let to_send = if i + (BLOCKS_AVAILABLE_MAX_LEN as usize) < wanted.len() {
                wanted[i..(i + (BLOCKS_AVAILABLE_MAX_LEN as usize))].to_vec()
            } else {
                wanted[i..].to_vec()
            };

            let num_blocks = to_send.len();
            let payload = BlocksAvailableData { available: to_send };
            let message = match self.sign_for_peer(recipient, msg_builder(payload)) {
                Ok(m) => m,
                Err(e) => {
                    warn!(
                        "{:?}: Failed to sign for {:?}: {:?}",
                        &self.local_peer, recipient, &e
                    );
                    continue;
                }
            };

            // absorb errors
            let _ = self.relay_signed_message(recipient, message).map_err(|e| {
                warn!(
                    "{:?}: Failed to announce {} entries to {:?}: {:?}",
                    &self.local_peer, num_blocks, recipient, &e
                );
                e
            });
        }
    }

    /// Try to push a block to a peer.
    /// Absorb and log errors.
    fn push_block_to_peer(
        &mut self,
        recipient: &NeighborKey,
        consensus_hash: ConsensusHash,
        block: StacksBlock,
    ) -> () {
        let blk_hash = block.block_hash();
        let ch = consensus_hash.clone();
        let payload = BlocksData {
            blocks: vec![(consensus_hash, block)],
        };
        let message = match self.sign_for_peer(recipient, StacksMessageType::Blocks(payload)) {
            Ok(m) => m,
            Err(e) => {
                warn!(
                    "{:?}: Failed to sign for {:?}: {:?}",
                    &self.local_peer, recipient, &e
                );
                return;
            }
        };

        debug!(
            "{:?}: Push block {}/{} to {:?}",
            &self.local_peer, &ch, &blk_hash, recipient
        );

        // absorb errors
        let _ = self.relay_signed_message(recipient, message).map_err(|e| {
            warn!(
                "{:?}: Failed to push block {}/{} to {:?}: {:?}",
                &self.local_peer, &ch, &blk_hash, recipient, &e
            );
            e
        });
    }

    /// Try to push a confirmed microblock stream to a peer.
    /// Absorb and log errors.
    fn push_microblocks_to_peer(
        &mut self,
        recipient: &NeighborKey,
        index_block_hash: StacksBlockId,
        microblocks: Vec<StacksMicroblock>,
    ) -> () {
        let idx_bhh = index_block_hash.clone();
        let payload = MicroblocksData {
            index_anchor_block: index_block_hash,
            microblocks: microblocks,
        };
        let message = match self.sign_for_peer(recipient, StacksMessageType::Microblocks(payload)) {
            Ok(m) => m,
            Err(e) => {
                warn!(
                    "{:?}: Failed to sign for {:?}: {:?}",
                    &self.local_peer, recipient, &e
                );
                return;
            }
        };

        debug!(
            "{:?}: Push microblocks for {} to {:?}",
            &self.local_peer, &idx_bhh, recipient
        );

        // absorb errors
        let _ = self.relay_signed_message(recipient, message).map_err(|e| {
            warn!(
                "{:?}: Failed to push microblocks for {} to {:?}: {:?}",
                &self.local_peer, &idx_bhh, recipient, &e
            );
            e
        });
    }

    /// Announce blocks that we have to an outbound peer that doesn't have them.
    /// If we were given the block, send the block itself.
    /// Otherwise, send a BlocksAvailable.
    fn advertize_or_push_blocks_to_outbound_peer(
        &mut self,
        recipient: &NeighborKey,
        available: &BlocksAvailableMap,
        blocks: &HashMap<ConsensusHash, StacksBlock>,
    ) -> Result<(), net_error> {
        PeerNetwork::with_inv_state(self, |network, inv_state| {
            if let Some(stats) = inv_state.block_stats.get(recipient) {
                for (bhh, (block_height, ch)) in available.iter() {
                    if !stats.inv.has_ith_block(*block_height) {
                        test_debug!(
                            "{:?}: Outbound neighbor {:?} wants block data for {}",
                            &network.local_peer,
                            recipient,
                            bhh
                        );

                        match blocks.get(ch) {
                            Some(block) => {
                                network.push_block_to_peer(
                                    recipient,
                                    (*ch).clone(),
                                    (*block).clone(),
                                );
                            }
                            None => {
                                network.advertize_to_peer(
                                    recipient,
                                    &[((*ch).clone(), (*bhh).clone())],
                                    |payload| StacksMessageType::BlocksAvailable(payload),
                                );
                            }
                        }
                    }
                }
            }
            Ok(())
        })
    }

    /// Announce microblocks that we have to an outbound peer that doesn't have them.
    /// If we were given the microblock stream, send the stream itself.
    /// Otherwise, send a MicroblocksAvailable.
    fn advertize_or_push_microblocks_to_outbound_peer(
        &mut self,
        recipient: &NeighborKey,
        available: &BlocksAvailableMap,
        microblocks: &HashMap<ConsensusHash, (StacksBlockId, Vec<StacksMicroblock>)>,
    ) -> Result<(), net_error> {
        PeerNetwork::with_inv_state(self, |network, inv_state| {
            if let Some(stats) = inv_state.block_stats.get(recipient) {
                for (bhh, (block_height, ch)) in available.iter() {
                    if !stats.inv.has_ith_microblock_stream(*block_height) {
                        test_debug!(
                            "{:?}: Outbound neighbor {:?} wants microblock data for {}",
                            &network.local_peer,
                            recipient,
                            bhh
                        );

                        match microblocks.get(ch) {
                            Some((stacks_block_id, mblocks)) => {
                                network.push_microblocks_to_peer(
                                    recipient,
                                    stacks_block_id.clone(),
                                    mblocks.clone(),
                                );
                            }
                            None => {
                                network.advertize_to_peer(
                                    recipient,
                                    &[((*ch).clone(), (*bhh).clone())],
                                    |payload| StacksMessageType::MicroblocksAvailable(payload),
                                );
                            }
                        }
                    }
                }
            }
            Ok(())
        })
    }

    /// Announce blocks that we have to an inbound peer that might not have them.
    /// Send all available blocks and microblocks, since we don't know what the inbound peer has
    /// already.
    fn advertize_to_inbound_peer<S>(
        &mut self,
        recipient: &NeighborKey,
        available: &BlocksAvailableMap,
        msg_builder: S,
    ) -> Result<(), net_error>
    where
        S: FnMut(BlocksAvailableData) -> StacksMessageType,
    {
        let mut wanted: Vec<(ConsensusHash, BurnchainHeaderHash)> = vec![];
        for (burn_header_hash, (_, consensus_hash)) in available.iter() {
            wanted.push(((*consensus_hash).clone(), (*burn_header_hash).clone()));
        }

        self.advertize_to_peer(recipient, &wanted, msg_builder);
        Ok(())
    }

    /// Announce blocks that we have to a subset of inbound and outbound peers.
    /// * Outbound peers receive announcements for blocks that we know they don't have, based on
    /// the inv state we synchronized from them.  We send the blocks themselves, if we have them.
    /// * Inbound peers are chosen uniformly at random to receive a full announcement, since we
    /// don't track their inventory state.  We send blocks-available messages to them, since they
    /// can turn around and ask us for the block data.
    /// Return the number of inbound and outbound neighbors that have received it
    pub fn advertize_blocks(
        &mut self,
        availability_data: BlocksAvailableMap,
        blocks: HashMap<ConsensusHash, StacksBlock>,
    ) -> Result<(usize, usize), net_error> {
        let (mut outbound_recipients, mut inbound_recipients) =
            self.find_block_recipients(&availability_data)?;
        debug!(
            "{:?}: Advertize {} blocks to {} inbound peers, {} outbound peers",
            &self.local_peer,
            availability_data.len(),
            outbound_recipients.len(),
            inbound_recipients.len()
        );

        let num_inbound = inbound_recipients.len();
        let num_outbound = outbound_recipients.len();

        for recipient in outbound_recipients.drain(..) {
            debug!(
                "{:?}: Advertize {} blocks to outbound peer {}",
                &self.local_peer,
                availability_data.len(),
                &recipient
            );
            self.advertize_or_push_blocks_to_outbound_peer(
                &recipient,
                &availability_data,
                &blocks,
            )?;
        }
        for recipient in inbound_recipients.drain(..) {
            debug!(
                "{:?}: Advertize {} blocks to inbound peer {}",
                &self.local_peer,
                availability_data.len(),
                &recipient
            );
            self.advertize_to_inbound_peer(&recipient, &availability_data, |payload| {
                StacksMessageType::BlocksAvailable(payload)
            })?;
        }
        Ok((num_inbound, num_outbound))
    }

    /// Announce confirmed microblocks that we have to a subset of inbound and outbound peers.
    /// * Outbound peers receive announcements for confirmed microblocks that we know they don't have, based on
    /// the inv state we synchronized from them.
    /// * Inbound peers are chosen uniformly at random to receive a full announcement, since we
    /// don't track their inventory state.
    /// Return the number of inbound and outbound neighbors that have received it
    pub fn advertize_microblocks(
        &mut self,
        availability_data: BlocksAvailableMap,
        microblocks: HashMap<ConsensusHash, (StacksBlockId, Vec<StacksMicroblock>)>,
    ) -> Result<(usize, usize), net_error> {
        let (mut outbound_recipients, mut inbound_recipients) =
            self.find_block_recipients(&availability_data)?;
        debug!("{:?}: Advertize {} confirmed microblock streams to {} inbound peers, {} outbound peers", &self.local_peer, availability_data.len(), outbound_recipients.len(), inbound_recipients.len());

        let num_inbound = inbound_recipients.len();
        let num_outbound = outbound_recipients.len();

        for recipient in outbound_recipients.drain(..) {
            debug!(
                "{:?}: Advertize {} confirmed microblock streams to outbound peer {}",
                &self.local_peer,
                availability_data.len(),
                &recipient
            );
            self.advertize_or_push_microblocks_to_outbound_peer(
                &recipient,
                &availability_data,
                &microblocks,
            )?;
        }
        for recipient in inbound_recipients.drain(..) {
            debug!(
                "{:?}: Advertize {} confirmed microblock streams to inbound peer {}",
                &self.local_peer,
                availability_data.len(),
                &recipient
            );
            self.advertize_to_inbound_peer(&recipient, &availability_data, |payload| {
                StacksMessageType::MicroblocksAvailable(payload)
            })?;
        }
        Ok((num_inbound, num_outbound))
    }

    /// Update accounting information for relayed messages from a network result.
    /// This influences selecting next-hop neighbors to get data from us.
    pub fn update_relayer_stats(&mut self, network_result: &NetworkResult) -> () {
        // synchronize
        for (_, convo) in self.peers.iter_mut() {
            let stats = convo.get_stats_mut().take_relayers();
            self.relayer_stats.merge_relay_stats(stats);
        }

        for (nk, blocks_data) in network_result.pushed_blocks.iter() {
            for block_msg in blocks_data.iter() {
                for BlocksDatum(_, block) in block_msg.blocks.iter() {
                    self.relayer_stats.add_relayed_message((*nk).clone(), block);
                }
            }
        }

        for (nk, microblocks_data) in network_result.pushed_microblocks.iter() {
            for (_, microblock_msg) in microblocks_data.iter() {
                for mblock in microblock_msg.microblocks.iter() {
                    self.relayer_stats
                        .add_relayed_message((*nk).clone(), mblock);
                }
            }
        }

        for (nk, txs) in network_result.pushed_transactions.iter() {
            for (_, tx) in txs.iter() {
                self.relayer_stats.add_relayed_message((*nk).clone(), tx);
            }
        }
    }
}

#[cfg(test)]
mod test {
    use std::cell::RefCell;
    use std::collections::HashMap;

    use chainstate::stacks::db::blocks::MINIMUM_TX_FEE;
    use chainstate::stacks::db::blocks::MINIMUM_TX_FEE_RATE_PER_BYTE;
    use chainstate::stacks::test::*;
    use chainstate::stacks::*;
    use chainstate::stacks::*;
    use net::asn::*;
    use net::chat::*;
    use net::codec::*;
    use net::download::test::run_get_blocks_and_microblocks;
    use net::download::*;
    use net::http::*;
    use net::inv::*;
    use net::test::*;
    use net::*;
    use util::sleep_ms;
    use util_lib::test::*;
    use vm::costs::LimitedCostTracker;
    use vm::database::ClarityDatabase;

    use super::*;
    use clarity_vm::clarity::ClarityConnection;
    use core::StacksEpochExtension;
    use types::chainstate::BlockHeaderHash;

    #[test]
    fn test_relayer_stats_add_relyed_messages() {
        let mut relay_stats = RelayerStats::new();

        let all_transactions = codec_all_transactions(
            &TransactionVersion::Testnet,
            0x80000000,
            &TransactionAnchorMode::Any,
            &TransactionPostConditionMode::Allow,
        );
        assert!(all_transactions.len() > MAX_RECENT_MESSAGES);

        eprintln!("Test with {} transactions", all_transactions.len());

        let nk = NeighborKey {
            peer_version: 12345,
            network_id: 0x80000000,
            addrbytes: PeerAddress([0, 0, 0, 0, 0, 0, 0, 0, 0, 0, 0xff, 0xff, 127, 0, 0, 1]),
            port: 54321,
        };

        // never overflow recent messages for a neighbor
        for (i, tx) in all_transactions.iter().enumerate() {
            relay_stats.add_relayed_message(nk.clone(), tx);

            assert_eq!(relay_stats.recent_messages.len(), 1);
            assert!(relay_stats.recent_messages.get(&nk).unwrap().len() <= MAX_RECENT_MESSAGES);

            assert_eq!(relay_stats.recent_updates.len(), 1);
        }

        assert_eq!(
            relay_stats.recent_messages.get(&nk).unwrap().len(),
            MAX_RECENT_MESSAGES
        );

        for i in (all_transactions.len() - MAX_RECENT_MESSAGES)..MAX_RECENT_MESSAGES {
            let digest = all_transactions[i].get_digest();
            let mut found = false;
            for (_, hash) in relay_stats.recent_messages.get(&nk).unwrap().iter() {
                found = found || (*hash == digest);
            }
            if !found {
                assert!(false);
            }
        }

        // never overflow number of neighbors tracked
        for i in 0..(MAX_RELAYER_STATS + 1) {
            let mut new_nk = nk.clone();
            new_nk.peer_version += i as u32;

            relay_stats.add_relayed_message(new_nk, &all_transactions[0]);

            assert!(relay_stats.recent_updates.len() <= i + 1);
            assert!(relay_stats.recent_updates.len() <= MAX_RELAYER_STATS);
        }
    }

    #[test]
    fn test_relayer_merge_stats() {
        let mut relayer_stats = RelayerStats::new();

        let na = NeighborAddress {
            addrbytes: PeerAddress([0, 0, 0, 0, 0, 0, 0, 0, 0, 0, 0xff, 0xff, 127, 0, 0, 1]),
            port: 54321,
            public_key_hash: Hash160([0u8; 20]),
        };

        let relay_stats = RelayStats {
            num_messages: 1,
            num_bytes: 1,
            last_seen: 1,
        };

        let mut rs = HashMap::new();
        rs.insert(na.clone(), relay_stats.clone());

        relayer_stats.merge_relay_stats(rs);
        assert_eq!(relayer_stats.relay_stats.len(), 1);
        assert_eq!(relayer_stats.relay_stats.get(&na).unwrap().num_messages, 1);
        assert_eq!(relayer_stats.relay_stats.get(&na).unwrap().num_bytes, 1);
        assert_eq!(relayer_stats.relay_stats.get(&na).unwrap().last_seen, 1);
        assert_eq!(relayer_stats.relay_updates.len(), 1);

        let now = get_epoch_time_secs() + 60;

        let relay_stats_2 = RelayStats {
            num_messages: 2,
            num_bytes: 2,
            last_seen: now,
        };

        let mut rs = HashMap::new();
        rs.insert(na.clone(), relay_stats_2.clone());

        relayer_stats.merge_relay_stats(rs);
        assert_eq!(relayer_stats.relay_stats.len(), 1);
        assert_eq!(relayer_stats.relay_stats.get(&na).unwrap().num_messages, 3);
        assert_eq!(relayer_stats.relay_stats.get(&na).unwrap().num_bytes, 3);
        assert!(
            relayer_stats.relay_stats.get(&na).unwrap().last_seen < now
                && relayer_stats.relay_stats.get(&na).unwrap().last_seen >= get_epoch_time_secs()
        );
        assert_eq!(relayer_stats.relay_updates.len(), 1);

        let relay_stats_3 = RelayStats {
            num_messages: 3,
            num_bytes: 3,
            last_seen: 0,
        };

        let mut rs = HashMap::new();
        rs.insert(na.clone(), relay_stats_3.clone());

        relayer_stats.merge_relay_stats(rs);
        assert_eq!(relayer_stats.relay_stats.len(), 1);
        assert_eq!(relayer_stats.relay_stats.get(&na).unwrap().num_messages, 3);
        assert_eq!(relayer_stats.relay_stats.get(&na).unwrap().num_bytes, 3);
        assert!(
            relayer_stats.relay_stats.get(&na).unwrap().last_seen < now
                && relayer_stats.relay_stats.get(&na).unwrap().last_seen >= get_epoch_time_secs()
        );
        assert_eq!(relayer_stats.relay_updates.len(), 1);

        for i in 0..(MAX_RELAYER_STATS + 1) {
            let na = NeighborAddress {
                addrbytes: PeerAddress([0, 0, 0, 0, 0, 0, 0, 0, 0, 0, 0xff, 0xff, 127, 0, 0, 1]),
                port: 14321 + (i as u16),
                public_key_hash: Hash160([0u8; 20]),
            };

            let now = get_epoch_time_secs() + (i as u64) + 1;

            let relay_stats = RelayStats {
                num_messages: 1,
                num_bytes: 1,
                last_seen: now,
            };

            let mut rs = HashMap::new();
            rs.insert(na.clone(), relay_stats.clone());

            relayer_stats.merge_relay_stats(rs);
            assert!(relayer_stats.relay_stats.len() <= MAX_RELAYER_STATS);
            assert_eq!(relayer_stats.relay_stats.get(&na).unwrap().num_messages, 1);
            assert_eq!(relayer_stats.relay_stats.get(&na).unwrap().num_bytes, 1);
            assert_eq!(relayer_stats.relay_stats.get(&na).unwrap().last_seen, now);
        }
    }

    #[test]
    fn test_relay_inbound_peer_rankings() {
        let mut relay_stats = RelayerStats::new();

        let all_transactions = codec_all_transactions(
            &TransactionVersion::Testnet,
            0x80000000,
            &TransactionAnchorMode::Any,
            &TransactionPostConditionMode::Allow,
        );
        assert!(all_transactions.len() > MAX_RECENT_MESSAGES);

        let nk_1 = NeighborKey {
            peer_version: 12345,
            network_id: 0x80000000,
            addrbytes: PeerAddress([0, 0, 0, 0, 0, 0, 0, 0, 0, 0, 0xff, 0xff, 127, 0, 0, 1]),
            port: 54321,
        };

        let nk_2 = NeighborKey {
            peer_version: 12345,
            network_id: 0x80000000,
            addrbytes: PeerAddress([0, 0, 0, 0, 0, 0, 0, 0, 0, 0, 0xff, 0xff, 127, 0, 0, 1]),
            port: 54322,
        };

        let nk_3 = NeighborKey {
            peer_version: 12345,
            network_id: 0x80000000,
            addrbytes: PeerAddress([0, 0, 0, 0, 0, 0, 0, 0, 0, 0, 0xff, 0xff, 127, 0, 0, 1]),
            port: 54323,
        };

        let dups = relay_stats.count_relay_dups(&all_transactions[0]);
        assert_eq!(dups.len(), 0);

        relay_stats.add_relayed_message(nk_1.clone(), &all_transactions[0]);
        relay_stats.add_relayed_message(nk_1.clone(), &all_transactions[0]);
        relay_stats.add_relayed_message(nk_1.clone(), &all_transactions[0]);

        let dups = relay_stats.count_relay_dups(&all_transactions[0]);
        assert_eq!(dups.len(), 1);
        assert_eq!(*dups.get(&nk_1).unwrap(), 3);

        relay_stats.add_relayed_message(nk_2.clone(), &all_transactions[0]);
        relay_stats.add_relayed_message(nk_2.clone(), &all_transactions[0]);
        relay_stats.add_relayed_message(nk_2.clone(), &all_transactions[0]);
        relay_stats.add_relayed_message(nk_2.clone(), &all_transactions[0]);

        let dups = relay_stats.count_relay_dups(&all_transactions[0]);
        assert_eq!(dups.len(), 2);
        assert_eq!(*dups.get(&nk_1).unwrap(), 3);
        assert_eq!(*dups.get(&nk_2).unwrap(), 4);

        // total dups == 7
        let dist = relay_stats.get_inbound_relay_rankings(
            &vec![nk_1.clone(), nk_2.clone(), nk_3.clone()],
            &all_transactions[0],
            0,
        );
        assert_eq!(*dist.get(&nk_1).unwrap(), 7 - 3 + 1);
        assert_eq!(*dist.get(&nk_2).unwrap(), 7 - 4 + 1);
        assert_eq!(*dist.get(&nk_3).unwrap(), 7 + 1);

        // high warmup period
        let dist = relay_stats.get_inbound_relay_rankings(
            &vec![nk_1.clone(), nk_2.clone(), nk_3.clone()],
            &all_transactions[0],
            100,
        );
        assert_eq!(*dist.get(&nk_1).unwrap(), 100 + 1);
        assert_eq!(*dist.get(&nk_2).unwrap(), 100 + 1);
        assert_eq!(*dist.get(&nk_3).unwrap(), 100 + 1);
    }

    #[test]
    fn test_relay_outbound_peer_rankings() {
        let relay_stats = RelayerStats::new();

        let asn1 = ASEntry4 {
            prefix: 0x10000000,
            mask: 8,
            asn: 1,
            org: 1,
        };

        let asn2 = ASEntry4 {
            prefix: 0x20000000,
            mask: 8,
            asn: 2,
            org: 2,
        };

        let nk_1 = NeighborKey {
            peer_version: 12345,
            network_id: 0x80000000,
            addrbytes: PeerAddress([
                0, 0, 0, 0, 0, 0, 0, 0, 0, 0, 0xff, 0xff, 0x10, 0x11, 0x12, 0x13,
            ]),
            port: 54321,
        };

        let nk_2 = NeighborKey {
            peer_version: 12345,
            network_id: 0x80000000,
            addrbytes: PeerAddress([
                0, 0, 0, 0, 0, 0, 0, 0, 0, 0, 0xff, 0xff, 0x20, 0x21, 0x22, 0x23,
            ]),
            port: 54322,
        };

        let nk_3 = NeighborKey {
            peer_version: 12345,
            network_id: 0x80000000,
            addrbytes: PeerAddress([
                0, 0, 0, 0, 0, 0, 0, 0, 0, 0, 0xff, 0xff, 0x20, 0x21, 0x22, 0x24,
            ]),
            port: 54323,
        };

        let n1 = Neighbor {
            addr: nk_1.clone(),
            public_key: Secp256k1PublicKey::from_hex(
                "0260569384baa726f877d47045931e5310383f18d0b243a9b6c095cee6ef19abd6",
            )
            .unwrap(),
            expire_block: 4302,
            last_contact_time: 0,
            allowed: 0,
            denied: 0,
            asn: 1,
            org: 1,
            in_degree: 0,
            out_degree: 0,
        };

        let n2 = Neighbor {
            addr: nk_2.clone(),
            public_key: Secp256k1PublicKey::from_hex(
                "02465f9ff58dfa8e844fec86fa5fc3fd59c75ea807e20d469b0a9f885d2891fbd4",
            )
            .unwrap(),
            expire_block: 4302,
            last_contact_time: 0,
            allowed: 0,
            denied: 0,
            asn: 2,
            org: 2,
            in_degree: 0,
            out_degree: 0,
        };

        let n3 = Neighbor {
            addr: nk_3.clone(),
            public_key: Secp256k1PublicKey::from_hex(
                "032d8a1ea2282c1514fdc1a6f21019561569d02a225cf7c14b4f803b0393cef031",
            )
            .unwrap(),
            expire_block: 4302,
            last_contact_time: 0,
            allowed: 0,
            denied: 0,
            asn: 2,
            org: 2,
            in_degree: 0,
            out_degree: 0,
        };

        let peerdb = PeerDB::connect_memory(
            0x80000000,
            0,
            4032,
            UrlString::try_from("http://foo.com").unwrap(),
            &vec![asn1, asn2],
            &vec![n1.clone(), n2.clone(), n3.clone()],
        )
        .unwrap();

        let asn_count = RelayerStats::count_ASNs(
            peerdb.conn(),
            &vec![nk_1.clone(), nk_2.clone(), nk_3.clone()],
        )
        .unwrap();
        assert_eq!(asn_count.len(), 3);
        assert_eq!(*asn_count.get(&nk_1).unwrap(), 1);
        assert_eq!(*asn_count.get(&nk_2).unwrap(), 2);
        assert_eq!(*asn_count.get(&nk_3).unwrap(), 2);

        let ranking = relay_stats
            .get_outbound_relay_rankings(&peerdb, &vec![nk_1.clone(), nk_2.clone(), nk_3.clone()])
            .unwrap();
        assert_eq!(ranking.len(), 3);
        assert_eq!(*ranking.get(&nk_1).unwrap(), 5 - 1 + 1);
        assert_eq!(*ranking.get(&nk_2).unwrap(), 5 - 2 + 1);
        assert_eq!(*ranking.get(&nk_3).unwrap(), 5 - 2 + 1);

        let ranking = relay_stats
            .get_outbound_relay_rankings(&peerdb, &vec![nk_2.clone(), nk_3.clone()])
            .unwrap();
        assert_eq!(ranking.len(), 2);
        assert_eq!(*ranking.get(&nk_2).unwrap(), 4 - 2 + 1);
        assert_eq!(*ranking.get(&nk_3).unwrap(), 4 - 2 + 1);
    }

    #[test]
    #[ignore]
    fn test_get_blocks_and_microblocks_3_peers_push_available() {
        with_timeout(600, || {
            run_get_blocks_and_microblocks(
                "test_get_blocks_and_microblocks_3_peers_push_available",
                4200,
                3,
                |ref mut peer_configs| {
                    // build initial network topology.
                    assert_eq!(peer_configs.len(), 3);

                    // peer 0 produces the blocks
                    peer_configs[0].connection_opts.disable_chat_neighbors = true;

                    // peer 1 downloads the blocks from peer 0, and sends
                    // BlocksAvailable and MicroblocksAvailable messages to
                    // peer 2.
                    peer_configs[1].connection_opts.disable_chat_neighbors = true;

                    // peer 2 learns about the blocks and microblocks from peer 1's
                    // BlocksAvaiable and MicroblocksAvailable messages, but
                    // not from inv syncs.
                    peer_configs[2].connection_opts.disable_chat_neighbors = true;
                    peer_configs[2].connection_opts.disable_inv_sync = true;

                    // disable nat punches -- disconnect/reconnect
                    // clears inv state
                    peer_configs[0].connection_opts.disable_natpunch = true;
                    peer_configs[1].connection_opts.disable_natpunch = true;
                    peer_configs[2].connection_opts.disable_natpunch = true;

                    // do not push blocks and microblocks; only announce them
                    peer_configs[0].connection_opts.disable_block_push = true;
                    peer_configs[1].connection_opts.disable_block_push = true;
                    peer_configs[2].connection_opts.disable_block_push = true;

                    peer_configs[0].connection_opts.disable_microblock_push = true;
                    peer_configs[1].connection_opts.disable_microblock_push = true;
                    peer_configs[2].connection_opts.disable_microblock_push = true;

                    // generous timeouts
                    peer_configs[0].connection_opts.connect_timeout = 180;
                    peer_configs[1].connection_opts.connect_timeout = 180;
                    peer_configs[2].connection_opts.connect_timeout = 180;
                    peer_configs[0].connection_opts.timeout = 180;
                    peer_configs[1].connection_opts.timeout = 180;
                    peer_configs[2].connection_opts.timeout = 180;

                    let peer_0 = peer_configs[0].to_neighbor();
                    let peer_1 = peer_configs[1].to_neighbor();
                    let peer_2 = peer_configs[2].to_neighbor();

                    peer_configs[0].add_neighbor(&peer_1);
                    peer_configs[1].add_neighbor(&peer_0);
                    peer_configs[2].add_neighbor(&peer_1);
                },
                |num_blocks, ref mut peers| {
                    let tip = SortitionDB::get_canonical_burn_chain_tip(
                        &peers[0].sortdb.as_ref().unwrap().conn(),
                    )
                    .unwrap();
                    let this_reward_cycle = peers[0]
                        .config
                        .burnchain
                        .block_height_to_reward_cycle(tip.block_height)
                        .unwrap();

                    // build up block data to replicate
                    let mut block_data = vec![];
                    for _ in 0..num_blocks {
                        // only produce blocks for a single reward
                        // cycle, since pushing block/microblock
                        // announcements in reward cycles the remote
                        // peer doesn't know about won't work.
                        let tip = SortitionDB::get_canonical_burn_chain_tip(
                            &peers[0].sortdb.as_ref().unwrap().conn(),
                        )
                        .unwrap();
                        if peers[0]
                            .config
                            .burnchain
                            .block_height_to_reward_cycle(tip.block_height)
                            .unwrap()
                            != this_reward_cycle
                        {
                            continue;
                        }

                        let (mut burn_ops, stacks_block, microblocks) =
                            peers[0].make_default_tenure();

                        let (_, burn_header_hash, consensus_hash) =
                            peers[0].next_burnchain_block(burn_ops.clone());
                        peers[0].process_stacks_epoch_at_tip(&stacks_block, &microblocks);

                        TestPeer::set_ops_burn_header_hash(&mut burn_ops, &burn_header_hash);

                        for i in 1..peers.len() {
                            peers[i].next_burnchain_block_raw(burn_ops.clone());
                        }

                        let sn = SortitionDB::get_canonical_burn_chain_tip(
                            &peers[0].sortdb.as_ref().unwrap().conn(),
                        )
                        .unwrap();
                        block_data.push((
                            sn.consensus_hash.clone(),
                            Some(stacks_block),
                            Some(microblocks),
                        ));
                    }

                    assert_eq!(block_data.len(), 5);

                    block_data
                },
                |ref mut peers| {
                    // make sure peer 2's inv has an entry for peer 1, even
                    // though it's not doing an inv sync. This is required for the downloader to
                    // work, and for (Micro)BlocksAvailable messages to be accepted
                    let peer_1_nk = peers[1].to_neighbor().addr;
                    let peer_2_nk = peers[2].to_neighbor().addr;
                    let bc = peers[1].config.burnchain.clone();
                    match peers[2].network.inv_state {
                        Some(ref mut inv_state) => {
                            if inv_state.get_stats(&peer_1_nk).is_none() {
                                test_debug!("initialize inv statistics for peer 1 in peer 2");
                                inv_state.add_peer(peer_1_nk.clone(), true);
                                if let Some(ref mut stats) = inv_state.get_stats_mut(&peer_1_nk) {
                                    stats.scans = 1;
                                    stats.inv.merge_pox_inv(&bc, 0, 6, vec![0xff], false);
                                    stats.inv.merge_blocks_inv(
                                        0,
                                        30,
                                        vec![0, 0, 0, 0, 0],
                                        vec![0, 0, 0, 0, 0],
                                        false,
                                    );
                                } else {
                                    panic!("Unable to instantiate inv stats for {:?}", &peer_1_nk);
                                }
                            } else {
                                test_debug!("peer 2 has inv state for peer 1");
                            }
                        }
                        None => {
                            test_debug!("No inv state for peer 1");
                        }
                    }

                    let tip = SortitionDB::get_canonical_burn_chain_tip(
                        &peers[0].sortdb.as_ref().unwrap().conn(),
                    )
                    .unwrap();
                    let this_reward_cycle = peers[0]
                        .config
                        .burnchain
                        .block_height_to_reward_cycle(tip.block_height)
                        .unwrap();

                    let peer_1_nk = peers[1].to_neighbor().addr;
                    match peers[2].network.inv_state {
                        Some(ref mut inv_state) => {
                            if inv_state.get_stats(&peer_1_nk).is_none() {
                                test_debug!("initialize inv statistics for peer 1 in peer 2");
                                inv_state.add_peer(peer_1_nk.clone(), true);

                                inv_state
                                    .get_stats_mut(&peer_1_nk)
                                    .unwrap()
                                    .inv
                                    .num_reward_cycles = this_reward_cycle;
                                inv_state.get_stats_mut(&peer_1_nk).unwrap().inv.pox_inv =
                                    vec![0x3f];
                            } else {
                                test_debug!("peer 2 has inv state for peer 1");
                            }
                        }
                        None => {
                            test_debug!("No inv state for peer 2");
                        }
                    }

                    // peer 2 should never see a BlocksInv
                    // message.  That would imply it asked for an inv
                    for (_, convo) in peers[2].network.peers.iter() {
                        assert_eq!(
                            convo
                                .stats
                                .get_message_recv_count(StacksMessageID::BlocksInv),
                            0
                        );
                    }
                },
                |ref peer| {
                    // check peer health
                    // TODO
                    true
                },
                |_| true,
            );
        })
    }

    fn is_peer_connected(peer: &TestPeer, dest: &NeighborKey) -> bool {
        let event_id = match peer.network.events.get(dest) {
            Some(evid) => *evid,
            None => {
                return false;
            }
        };

        match peer.network.peers.get(&event_id) {
            Some(convo) => {
                return convo.is_authenticated();
            }
            None => {
                return false;
            }
        }
    }

    fn push_message(
        peer: &mut TestPeer,
        dest: &NeighborKey,
        relay_hints: Vec<RelayData>,
        msg: StacksMessageType,
    ) -> bool {
        let event_id = match peer.network.events.get(dest) {
            Some(evid) => *evid,
            None => {
                panic!("Unreachable peer: {:?}", dest);
            }
        };

        let relay_msg = match peer.network.peers.get_mut(&event_id) {
            Some(convo) => convo
                .sign_relay_message(
                    &peer.network.local_peer,
                    &peer.network.chain_view,
                    relay_hints,
                    msg,
                )
                .unwrap(),
            None => {
                panic!("No such event ID {} from neighbor {}", event_id, dest);
            }
        };

        match peer.network.relay_signed_message(dest, relay_msg.clone()) {
            Ok(_) => {
                return true;
            }
            Err(net_error::OutboxOverflow) => {
                test_debug!(
                    "{:?} outbox overflow; try again later",
                    &peer.to_neighbor().addr
                );
                return false;
            }
            Err(net_error::SendError(msg)) => {
                warn!(
                    "Failed to send to {:?}: SendError({})",
                    &peer.to_neighbor().addr,
                    msg
                );
                return false;
            }
            Err(e) => {
                test_debug!(
                    "{:?} encountered fatal error when forwarding: {:?}",
                    &peer.to_neighbor().addr,
                    &e
                );
                assert!(false);
                unreachable!();
            }
        }
    }

    fn http_rpc(peer_http: u16, request: HttpRequestType) -> Result<HttpResponseType, net_error> {
        use std::net::TcpStream;

        let request_path = request.request_path();
        let mut sock = TcpStream::connect(
            &format!("127.0.0.1:{}", peer_http)
                .parse::<SocketAddr>()
                .unwrap(),
        )
        .unwrap();

        let request_bytes = StacksHttp::serialize_request(&request).unwrap();
        match sock.write_all(&request_bytes) {
            Ok(_) => {}
            Err(e) => {
                test_debug!("Client failed to write: {:?}", &e);
                return Err(net_error::WriteError(e));
            }
        }

        let mut resp = vec![];
        match sock.read_to_end(&mut resp) {
            Ok(_) => {
                if resp.len() == 0 {
                    test_debug!("Client did not receive any data");
                    return Err(net_error::PermanentlyDrained);
                }
            }
            Err(e) => {
                test_debug!("Client failed to read: {:?}", &e);
                return Err(net_error::ReadError(e));
            }
        }

        test_debug!("Client received {} bytes", resp.len());
        let response = StacksHttp::parse_response(&request_path, &resp).unwrap();
        match response {
            StacksHttpMessage::Response(x) => Ok(x),
            _ => {
                panic!("Did not receive a Response");
            }
        }
    }

    fn broadcast_message(
        broadcaster: &mut TestPeer,
        relay_hints: Vec<RelayData>,
        msg: StacksMessageType,
    ) -> bool {
        let request = NetworkRequest::Broadcast(relay_hints, msg);
        match broadcaster.network.dispatch_request(request) {
            Ok(_) => true,
            Err(e) => {
                error!("Failed to broadcast: {:?}", &e);
                false
            }
        }
    }

    fn push_block(
        peer: &mut TestPeer,
        dest: &NeighborKey,
        relay_hints: Vec<RelayData>,
        consensus_hash: ConsensusHash,
        block: StacksBlock,
    ) -> bool {
        test_debug!(
            "{:?}: Push block {}/{} to {:?}",
            peer.to_neighbor().addr,
            &consensus_hash,
            block.block_hash(),
            dest
        );

        let sn = SortitionDB::get_block_snapshot_consensus(
            peer.sortdb.as_ref().unwrap().conn(),
            &consensus_hash,
        )
        .unwrap()
        .unwrap();
        let consensus_hash = sn.consensus_hash;

        let msg = StacksMessageType::Blocks(BlocksData {
            blocks: vec![BlocksDatum(consensus_hash, block)],
        });
        push_message(peer, dest, relay_hints, msg)
    }

    fn broadcast_block(
        peer: &mut TestPeer,
        relay_hints: Vec<RelayData>,
        consensus_hash: ConsensusHash,
        block: StacksBlock,
    ) -> bool {
        test_debug!(
            "{:?}: Broadcast block {}/{}",
            peer.to_neighbor().addr,
            &consensus_hash,
            block.block_hash(),
        );

        let sn = SortitionDB::get_block_snapshot_consensus(
            peer.sortdb.as_ref().unwrap().conn(),
            &consensus_hash,
        )
        .unwrap()
        .unwrap();
        let consensus_hash = sn.consensus_hash;

        let msg = StacksMessageType::Blocks(BlocksData {
            blocks: vec![BlocksDatum(consensus_hash, block)],
        });
        broadcast_message(peer, relay_hints, msg)
    }

    fn push_microblocks(
        peer: &mut TestPeer,
        dest: &NeighborKey,
        relay_hints: Vec<RelayData>,
        consensus_hash: ConsensusHash,
        block_hash: BlockHeaderHash,
        microblocks: Vec<StacksMicroblock>,
    ) -> bool {
        test_debug!(
            "{:?}: Push {} microblocksblock {}/{} to {:?}",
            peer.to_neighbor().addr,
            microblocks.len(),
            &consensus_hash,
            &block_hash,
            dest
        );
        let msg = StacksMessageType::Microblocks(MicroblocksData {
            index_anchor_block: StacksBlockHeader::make_index_block_hash(
                &consensus_hash,
                &block_hash,
            ),
            microblocks: microblocks,
        });
        push_message(peer, dest, relay_hints, msg)
    }

    fn broadcast_microblocks(
        peer: &mut TestPeer,
        relay_hints: Vec<RelayData>,
        consensus_hash: ConsensusHash,
        block_hash: BlockHeaderHash,
        microblocks: Vec<StacksMicroblock>,
    ) -> bool {
        test_debug!(
            "{:?}: broadcast {} microblocksblock {}/{}",
            peer.to_neighbor().addr,
            microblocks.len(),
            &consensus_hash,
            &block_hash,
        );
        let msg = StacksMessageType::Microblocks(MicroblocksData {
            index_anchor_block: StacksBlockHeader::make_index_block_hash(
                &consensus_hash,
                &block_hash,
            ),
            microblocks: microblocks,
        });
        broadcast_message(peer, relay_hints, msg)
    }

    fn push_transaction(
        peer: &mut TestPeer,
        dest: &NeighborKey,
        relay_hints: Vec<RelayData>,
        tx: StacksTransaction,
    ) -> bool {
        test_debug!(
            "{:?}: Push tx {} to {:?}",
            peer.to_neighbor().addr,
            tx.txid(),
            dest
        );
        let msg = StacksMessageType::Transaction(tx);
        push_message(peer, dest, relay_hints, msg)
    }

    fn broadcast_transaction(
        peer: &mut TestPeer,
        relay_hints: Vec<RelayData>,
        tx: StacksTransaction,
    ) -> bool {
        test_debug!("{:?}: broadcast tx {}", peer.to_neighbor().addr, tx.txid(),);
        let msg = StacksMessageType::Transaction(tx);
        broadcast_message(peer, relay_hints, msg)
    }

    fn http_get_info(http_port: u16) -> RPCPeerInfoData {
        let mut request = HttpRequestMetadata::new("127.0.0.1".to_string(), http_port);
        request.keep_alive = false;
        let getinfo = HttpRequestType::GetInfo(request);
        let response = http_rpc(http_port, getinfo).unwrap();
        if let HttpResponseType::PeerInfo(_, peer_info) = response {
            peer_info
        } else {
            panic!("Did not get peer info, but got {:?}", &response);
        }
    }

    fn http_post_block(
        http_port: u16,
        consensus_hash: &ConsensusHash,
        block: &StacksBlock,
    ) -> bool {
        test_debug!(
            "upload block {}/{} to localhost:{}",
            consensus_hash,
            block.block_hash(),
            http_port
        );
        let mut request = HttpRequestMetadata::new("127.0.0.1".to_string(), http_port);
        request.keep_alive = false;
        let post_block = HttpRequestType::PostBlock(request, consensus_hash.clone(), block.clone());
        let response = http_rpc(http_port, post_block).unwrap();
        if let HttpResponseType::StacksBlockAccepted(_, _, accepted) = response {
            accepted
        } else {
            panic!("Received {:?}, expected StacksBlockAccepted", &response);
        }
    }

    fn http_post_microblock(
        http_port: u16,
        consensus_hash: &ConsensusHash,
        block_hash: &BlockHeaderHash,
        mblock: &StacksMicroblock,
    ) -> bool {
        test_debug!(
            "upload microblock {}/{}-{} to localhost:{}",
            consensus_hash,
            block_hash,
            mblock.block_hash(),
            http_port
        );
        let mut request = HttpRequestMetadata::new("127.0.0.1".to_string(), http_port);
        request.keep_alive = false;
        let tip = StacksBlockHeader::make_index_block_hash(consensus_hash, block_hash);
        let post_microblock =
            HttpRequestType::PostMicroblock(request, mblock.clone(), TipRequest::SpecificTip(tip));
        let response = http_rpc(http_port, post_microblock).unwrap();
        if let HttpResponseType::MicroblockHash(..) = response {
            return true;
        } else {
            panic!("Received {:?}, expected MicroblockHash", &response);
        }
    }

    fn test_get_blocks_and_microblocks_2_peers_push_blocks_and_microblocks(
        outbound_test: bool,
        disable_push: bool,
    ) {
        with_timeout(600, move || {
            let original_blocks_and_microblocks = RefCell::new(vec![]);
            let blocks_and_microblocks = RefCell::new(vec![]);
            let idx = RefCell::new(0);
            let sent_blocks = RefCell::new(false);
            let sent_microblocks = RefCell::new(false);

            run_get_blocks_and_microblocks(
                "test_get_blocks_and_microblocks_2_peers_push_blocks_and_microblocks",
                4210,
                2,
                |ref mut peer_configs| {
                    // build initial network topology.
                    assert_eq!(peer_configs.len(), 2);

                    // peer 0 produces the blocks and pushes them to peer 1
                    // peer 1 receives the blocks and microblocks.  It
                    // doesn't download them, nor does it try to get invs
                    peer_configs[0].connection_opts.disable_block_advertisement = true;

                    peer_configs[1].connection_opts.disable_inv_sync = true;
                    peer_configs[1].connection_opts.disable_block_download = true;
                    peer_configs[1].connection_opts.disable_block_advertisement = true;

                    // disable nat punches -- disconnect/reconnect
                    // clears inv state
                    peer_configs[0].connection_opts.disable_natpunch = true;
                    peer_configs[1].connection_opts.disable_natpunch = true;

                    // force usage of blocksavailable/microblocksavailable?
                    if disable_push {
                        peer_configs[0].connection_opts.disable_block_push = true;
                        peer_configs[0].connection_opts.disable_microblock_push = true;
                        peer_configs[1].connection_opts.disable_block_push = true;
                        peer_configs[1].connection_opts.disable_microblock_push = true;
                    }

                    let peer_0 = peer_configs[0].to_neighbor();
                    let peer_1 = peer_configs[1].to_neighbor();

                    peer_configs[0].add_neighbor(&peer_1);

                    if outbound_test {
                        // neighbor relationship is symmetric -- peer 1 has an outbound connection
                        // to peer 0.
                        peer_configs[1].add_neighbor(&peer_0);
                    }
                },
                |num_blocks, ref mut peers| {
                    let tip = SortitionDB::get_canonical_burn_chain_tip(
                        &peers[0].sortdb.as_ref().unwrap().conn(),
                    )
                    .unwrap();
                    let this_reward_cycle = peers[0]
                        .config
                        .burnchain
                        .block_height_to_reward_cycle(tip.block_height)
                        .unwrap();

                    // build up block data to replicate
                    let mut block_data = vec![];
                    for _ in 0..num_blocks {
                        let tip = SortitionDB::get_canonical_burn_chain_tip(
                            &peers[0].sortdb.as_ref().unwrap().conn(),
                        )
                        .unwrap();
                        if peers[0]
                            .config
                            .burnchain
                            .block_height_to_reward_cycle(tip.block_height)
                            .unwrap()
                            != this_reward_cycle
                        {
                            continue;
                        }
                        let (mut burn_ops, stacks_block, microblocks) =
                            peers[0].make_default_tenure();

                        let (_, burn_header_hash, consensus_hash) =
                            peers[0].next_burnchain_block(burn_ops.clone());
                        peers[0].process_stacks_epoch_at_tip(&stacks_block, &microblocks);

                        TestPeer::set_ops_burn_header_hash(&mut burn_ops, &burn_header_hash);

                        for i in 1..peers.len() {
                            peers[i].next_burnchain_block_raw(burn_ops.clone());
                        }

                        let sn = SortitionDB::get_canonical_burn_chain_tip(
                            &peers[0].sortdb.as_ref().unwrap().conn(),
                        )
                        .unwrap();
                        block_data.push((
                            sn.consensus_hash.clone(),
                            Some(stacks_block),
                            Some(microblocks),
                        ));
                    }
                    let saved_copy: Vec<(ConsensusHash, StacksBlock, Vec<StacksMicroblock>)> =
                        block_data
                            .clone()
                            .drain(..)
                            .map(|(ch, blk_opt, mblocks_opt)| {
                                (ch, blk_opt.unwrap(), mblocks_opt.unwrap())
                            })
                            .collect();
                    *blocks_and_microblocks.borrow_mut() = saved_copy.clone();
                    *original_blocks_and_microblocks.borrow_mut() = saved_copy;
                    block_data
                },
                |ref mut peers| {
                    if !disable_push {
                        for peer in peers.iter_mut() {
                            // force peers to keep trying to process buffered data
                            peer.network.burnchain_tip.burn_header_hash =
                                BurnchainHeaderHash([0u8; 32]);
                        }
                    }

                    // make sure peer 1's inv has an entry for peer 0, even
                    // though it's not doing an inv sync.  This is required for the downloader to
                    // work
                    let peer_0_nk = peers[0].to_neighbor().addr;
                    let peer_1_nk = peers[1].to_neighbor().addr;
                    match peers[1].network.inv_state {
                        Some(ref mut inv_state) => {
                            if inv_state.get_stats(&peer_0_nk).is_none() {
                                test_debug!("initialize inv statistics for peer 0 in peer 1");
                                inv_state.add_peer(peer_0_nk.clone(), true);
                            } else {
                                test_debug!("peer 1 has inv state for peer 0");
                            }
                        }
                        None => {
                            test_debug!("No inv state for peer 1");
                        }
                    }

                    if is_peer_connected(&peers[0], &peer_1_nk) {
                        // randomly push a block and/or microblocks to peer 1.
                        let mut block_data = blocks_and_microblocks.borrow_mut();
                        let original_block_data = original_blocks_and_microblocks.borrow();
                        let mut next_idx = idx.borrow_mut();
                        let data_to_push = {
                            if block_data.len() > 0 {
                                let (consensus_hash, block, microblocks) =
                                    block_data[*next_idx].clone();
                                Some((consensus_hash, block, microblocks))
                            } else {
                                // start over (can happen if a message gets
                                // dropped due to a timeout)
                                test_debug!("Reset block transmission (possible timeout)");
                                *block_data = (*original_block_data).clone();
                                *next_idx = thread_rng().gen::<usize>() % block_data.len();
                                let (consensus_hash, block, microblocks) =
                                    block_data[*next_idx].clone();
                                Some((consensus_hash, block, microblocks))
                            }
                        };

                        if let Some((consensus_hash, block, microblocks)) = data_to_push {
                            test_debug!(
                                "Push block {}/{} and microblocks",
                                &consensus_hash,
                                block.block_hash()
                            );

                            let block_hash = block.block_hash();
                            let mut sent_blocks = sent_blocks.borrow_mut();
                            let mut sent_microblocks = sent_microblocks.borrow_mut();

                            let pushed_block = if !*sent_blocks {
                                push_block(
                                    &mut peers[0],
                                    &peer_1_nk,
                                    vec![],
                                    consensus_hash.clone(),
                                    block,
                                )
                            } else {
                                true
                            };

                            *sent_blocks = pushed_block;

                            if pushed_block {
                                let pushed_microblock = if !*sent_microblocks {
                                    push_microblocks(
                                        &mut peers[0],
                                        &peer_1_nk,
                                        vec![],
                                        consensus_hash,
                                        block_hash,
                                        microblocks,
                                    )
                                } else {
                                    true
                                };

                                *sent_microblocks = pushed_microblock;

                                if pushed_block && pushed_microblock {
                                    block_data.remove(*next_idx);
                                    if block_data.len() > 0 {
                                        *next_idx = thread_rng().gen::<usize>() % block_data.len();
                                    }
                                    *sent_blocks = false;
                                    *sent_microblocks = false;
                                }
                            }
                            test_debug!("{} blocks/microblocks remaining", block_data.len());
                        }
                    }

                    // peer 0 should never see a GetBlocksInv message.
                    // peer 1 should never see a BlocksInv message
                    for (_, convo) in peers[0].network.peers.iter() {
                        assert_eq!(
                            convo
                                .stats
                                .get_message_recv_count(StacksMessageID::GetBlocksInv),
                            0
                        );
                    }
                    for (_, convo) in peers[1].network.peers.iter() {
                        assert_eq!(
                            convo
                                .stats
                                .get_message_recv_count(StacksMessageID::BlocksInv),
                            0
                        );
                    }
                },
                |ref peer| {
                    // check peer health
                    // nothing should break
                    // TODO
                    true
                },
                |_| true,
            );
        })
    }

    #[test]
    #[ignore]
    fn test_get_blocks_and_microblocks_2_peers_push_blocks_and_microblocks_outbound() {
        // simulates node 0 pushing blocks to node 1, but node 0 is publicly routable.
        // nodes rely on blocksavailable/microblocksavailable to discover blocks
        test_get_blocks_and_microblocks_2_peers_push_blocks_and_microblocks(true, true)
    }

    #[test]
    #[ignore]
    fn test_get_blocks_and_microblocks_2_peers_push_blocks_and_microblocks_inbound() {
        // simulates node 0 pushing blocks to node 1, where node 0 is behind a NAT
        // nodes rely on blocksavailable/microblocksavailable to discover blocks
        test_get_blocks_and_microblocks_2_peers_push_blocks_and_microblocks(false, true)
    }

    #[test]
    #[ignore]
    fn test_get_blocks_and_microblocks_2_peers_push_blocks_and_microblocks_outbound_direct() {
        // simulates node 0 pushing blocks to node 1, but node 0 is publicly routable.
        // nodes may push blocks and microblocks directly to each other
        test_get_blocks_and_microblocks_2_peers_push_blocks_and_microblocks(true, false)
    }

    #[test]
    #[ignore]
    fn test_get_blocks_and_microblocks_2_peers_push_blocks_and_microblocks_inbound_direct() {
        // simulates node 0 pushing blocks to node 1, where node 0 is behind a NAT
        // nodes may push blocks and microblocks directly to each other
        test_get_blocks_and_microblocks_2_peers_push_blocks_and_microblocks(false, false)
    }

    #[test]
    #[ignore]
    fn test_get_blocks_and_microblocks_upload_blocks_http() {
        with_timeout(600, || {
            let (port_sx, port_rx) = std::sync::mpsc::sync_channel(1);
            let (block_sx, block_rx) = std::sync::mpsc::sync_channel(1);

            std::thread::spawn(move || loop {
                eprintln!("Get port");
                let remote_port: u16 = port_rx.recv().unwrap();
                eprintln!("Got port {}", remote_port);

                eprintln!("Send getinfo");
                let peer_info = http_get_info(remote_port);
                eprintln!("Got getinfo! {:?}", &peer_info);
                let idx = peer_info.stacks_tip_height as usize;

                eprintln!("Get blocks and microblocks");
                let blocks_and_microblocks: Vec<(
                    ConsensusHash,
                    Option<StacksBlock>,
                    Option<Vec<StacksMicroblock>>,
                )> = block_rx.recv().unwrap();
                eprintln!("Got blocks and microblocks!");

                if idx >= blocks_and_microblocks.len() {
                    eprintln!("Out of blocks to send!");
                    return;
                }

                eprintln!(
                    "Upload block {}",
                    &blocks_and_microblocks[idx].1.as_ref().unwrap().block_hash()
                );
                http_post_block(
                    remote_port,
                    &blocks_and_microblocks[idx].0,
                    blocks_and_microblocks[idx].1.as_ref().unwrap(),
                );
                for mblock in blocks_and_microblocks[idx].2.as_ref().unwrap().iter() {
                    eprintln!("Upload microblock {}", mblock.block_hash());
                    http_post_microblock(
                        remote_port,
                        &blocks_and_microblocks[idx].0,
                        &blocks_and_microblocks[idx].1.as_ref().unwrap().block_hash(),
                        mblock,
                    );
                }
            });

            let original_blocks_and_microblocks = RefCell::new(vec![]);
            let port_sx_cell = RefCell::new(port_sx);
            let block_sx_cell = RefCell::new(block_sx);

            run_get_blocks_and_microblocks(
                "test_get_blocks_and_microblocks_upload_blocks_http",
                4250,
                2,
                |ref mut peer_configs| {
                    // build initial network topology.
                    assert_eq!(peer_configs.len(), 2);

                    // peer 0 produces the blocks
                    peer_configs[0].connection_opts.disable_chat_neighbors = true;

                    // peer 0 sends them to peer 1
                    peer_configs[1].connection_opts.disable_chat_neighbors = true;
                    peer_configs[1].connection_opts.disable_inv_sync = true;

                    // disable nat punches -- disconnect/reconnect
                    // clears inv state
                    peer_configs[0].connection_opts.disable_natpunch = true;
                    peer_configs[1].connection_opts.disable_natpunch = true;

                    // generous timeouts
                    peer_configs[0].connection_opts.timeout = 180;
                    peer_configs[1].connection_opts.timeout = 180;

                    let peer_0 = peer_configs[0].to_neighbor();
                    let peer_1 = peer_configs[1].to_neighbor();
                },
                |num_blocks, ref mut peers| {
                    let tip = SortitionDB::get_canonical_burn_chain_tip(
                        &peers[0].sortdb.as_ref().unwrap().conn(),
                    )
                    .unwrap();
                    let this_reward_cycle = peers[0]
                        .config
                        .burnchain
                        .block_height_to_reward_cycle(tip.block_height)
                        .unwrap();

                    // build up block data to replicate
                    let mut block_data = vec![];
                    for _ in 0..num_blocks {
                        // only produce blocks for a single reward
                        // cycle, since pushing block/microblock
                        // announcements in reward cycles the remote
                        // peer doesn't know about won't work.
                        let tip = SortitionDB::get_canonical_burn_chain_tip(
                            &peers[0].sortdb.as_ref().unwrap().conn(),
                        )
                        .unwrap();
                        if peers[0]
                            .config
                            .burnchain
                            .block_height_to_reward_cycle(tip.block_height)
                            .unwrap()
                            != this_reward_cycle
                        {
                            continue;
                        }

                        let (mut burn_ops, stacks_block, microblocks) =
                            peers[0].make_default_tenure();

                        let (_, burn_header_hash, consensus_hash) =
                            peers[0].next_burnchain_block(burn_ops.clone());
                        peers[0].process_stacks_epoch_at_tip(&stacks_block, &microblocks);

                        TestPeer::set_ops_burn_header_hash(&mut burn_ops, &burn_header_hash);

                        for i in 1..peers.len() {
                            peers[i].next_burnchain_block_raw(burn_ops.clone());
                        }

                        let sn = SortitionDB::get_canonical_burn_chain_tip(
                            &peers[0].sortdb.as_ref().unwrap().conn(),
                        )
                        .unwrap();
                        block_data.push((
                            sn.consensus_hash.clone(),
                            Some(stacks_block),
                            Some(microblocks),
                        ));
                    }

                    assert_eq!(block_data.len(), 5);

                    *original_blocks_and_microblocks.borrow_mut() = block_data.clone();

                    block_data
                },
                |ref mut peers| {
                    let blocks_and_microblocks = original_blocks_and_microblocks.borrow().clone();
                    let remote_port = peers[1].config.http_port;

                    let port_sx = port_sx_cell.borrow_mut();
                    let block_sx = block_sx_cell.borrow_mut();

                    let _ = (*port_sx).try_send(remote_port);
                    let _ = (*block_sx).try_send(blocks_and_microblocks);
                },
                |ref peer| {
                    // check peer health
                    // TODO
                    true
                },
                |_| true,
            );
        })
    }

    fn make_test_smart_contract_transaction(
        peer: &mut TestPeer,
        name: &str,
        consensus_hash: &ConsensusHash,
        block_hash: &BlockHeaderHash,
    ) -> StacksTransaction {
        // make a smart contract
        let contract = "
        (define-data-var bar int 0)
        (define-public (get-bar) (ok (var-get bar)))
        (define-public (set-bar (x int) (y int))
          (begin (var-set bar (/ x y)) (ok (var-get bar))))";

        let cost_limits = peer.config.connection_opts.read_only_call_limit.clone();

        let tx_contract = peer
            .with_mining_state(
                |ref mut sortdb, ref mut miner, ref mut spending_account, ref mut stacks_node| {
                    let mut tx_contract = StacksTransaction::new(
                        TransactionVersion::Testnet,
                        spending_account.as_transaction_auth().unwrap().into(),
                        TransactionPayload::new_smart_contract(
                            &name.to_string(),
                            &contract.to_string(),
                        )
                        .unwrap(),
                    );

                    let chain_tip =
                        StacksBlockHeader::make_index_block_hash(consensus_hash, block_hash);
                    let cur_nonce = stacks_node
                        .chainstate
                        .with_read_only_clarity_tx(&sortdb.index_conn(), &chain_tip, |clarity_tx| {
                            clarity_tx.with_clarity_db_readonly(|clarity_db| {
                                clarity_db.get_account_nonce(
                                    &spending_account.origin_address().unwrap().into(),
                                )
                            })
                        })
                        .unwrap();

                    test_debug!(
                        "Nonce of {:?} is {} at {}/{}",
                        &spending_account.origin_address().unwrap(),
                        cur_nonce,
                        consensus_hash,
                        block_hash
                    );

                    // spending_account.set_nonce(cur_nonce + 1);

                    tx_contract.chain_id = 0x80000000;
                    tx_contract.auth.set_origin_nonce(cur_nonce);
                    tx_contract.set_tx_fee(MINIMUM_TX_FEE_RATE_PER_BYTE * 500);

                    let mut tx_signer = StacksTransactionSigner::new(&tx_contract);
                    spending_account.sign_as_origin(&mut tx_signer);

                    let tx_contract_signed = tx_signer.get_tx().unwrap();

                    test_debug!(
                        "make transaction {:?} off of {:?}/{:?}: {:?}",
                        &tx_contract_signed.txid(),
                        consensus_hash,
                        block_hash,
                        &tx_contract_signed
                    );

                    Ok(tx_contract_signed)
                },
            )
            .unwrap();

        tx_contract
    }

    #[test]
    #[ignore]
    fn test_get_blocks_and_microblocks_2_peers_push_transactions() {
        with_timeout(600, || {
            let blocks_and_microblocks = RefCell::new(vec![]);
            let blocks_idx = RefCell::new(0);
            let sent_txs = RefCell::new(vec![]);
            let done = RefCell::new(false);

            let peers = run_get_blocks_and_microblocks(
                "test_get_blocks_and_microblocks_2_peers_push_transactions",
                4220,
                2,
                |ref mut peer_configs| {
                    // build initial network topology.
                    assert_eq!(peer_configs.len(), 2);

                    // peer 0 generates blocks and microblocks, and pushes
                    // them to peer 1.  Peer 0 also generates transactions
                    // and pushes them to peer 1.
                    peer_configs[0].connection_opts.disable_block_advertisement = true;

                    // let peer 0 drive this test, as before, by controlling
                    // when peer 1 sees blocks.
                    peer_configs[1].connection_opts.disable_inv_sync = true;
                    peer_configs[1].connection_opts.disable_block_download = true;
                    peer_configs[1].connection_opts.disable_block_advertisement = true;

                    peer_configs[0].connection_opts.outbox_maxlen = 100;
                    peer_configs[1].connection_opts.inbox_maxlen = 100;

                    // disable nat punches -- disconnect/reconnect
                    // clears inv state
                    peer_configs[0].connection_opts.disable_natpunch = true;
                    peer_configs[1].connection_opts.disable_natpunch = true;

                    let initial_balances = vec![
                        (
                            PrincipalData::from(
                                peer_configs[0].spending_account.origin_address().unwrap(),
                            ),
                            1000000,
                        ),
                        (
                            PrincipalData::from(
                                peer_configs[1].spending_account.origin_address().unwrap(),
                            ),
                            1000000,
                        ),
                    ];

                    peer_configs[0].initial_balances = initial_balances.clone();
                    peer_configs[1].initial_balances = initial_balances.clone();

                    let peer_0 = peer_configs[0].to_neighbor();
                    let peer_1 = peer_configs[1].to_neighbor();

                    peer_configs[0].add_neighbor(&peer_1);
                    peer_configs[1].add_neighbor(&peer_0);
                },
                |num_blocks, ref mut peers| {
                    let tip = SortitionDB::get_canonical_burn_chain_tip(
                        &peers[0].sortdb.as_ref().unwrap().conn(),
                    )
                    .unwrap();
                    let this_reward_cycle = peers[0]
                        .config
                        .burnchain
                        .block_height_to_reward_cycle(tip.block_height)
                        .unwrap();

                    // build up block data to replicate
                    let mut block_data = vec![];
                    for b in 0..num_blocks {
                        let tip = SortitionDB::get_canonical_burn_chain_tip(
                            &peers[0].sortdb.as_ref().unwrap().conn(),
                        )
                        .unwrap();
                        if peers[0]
                            .config
                            .burnchain
                            .block_height_to_reward_cycle(tip.block_height)
                            .unwrap()
                            != this_reward_cycle
                        {
                            continue;
                        }
                        let (mut burn_ops, stacks_block, microblocks) =
                            peers[0].make_default_tenure();

                        let (_, burn_header_hash, consensus_hash) =
                            peers[0].next_burnchain_block(burn_ops.clone());
                        peers[0].process_stacks_epoch_at_tip(&stacks_block, &microblocks);

                        TestPeer::set_ops_burn_header_hash(&mut burn_ops, &burn_header_hash);

                        for i in 1..peers.len() {
                            peers[i].next_burnchain_block_raw(burn_ops.clone());
                            if b == 0 {
                                // prime with first block
                                peers[i].process_stacks_epoch_at_tip(&stacks_block, &vec![]);
                            }
                        }

                        let sn = SortitionDB::get_canonical_burn_chain_tip(
                            &peers[0].sortdb.as_ref().unwrap().conn(),
                        )
                        .unwrap();
                        block_data.push((
                            sn.consensus_hash.clone(),
                            Some(stacks_block),
                            Some(microblocks),
                        ));
                    }
                    *blocks_and_microblocks.borrow_mut() = block_data
                        .clone()
                        .drain(..)
                        .map(|(ch, blk_opt, mblocks_opt)| {
                            (ch, blk_opt.unwrap(), mblocks_opt.unwrap())
                        })
                        .collect();
                    block_data
                },
                |ref mut peers| {
                    let peer_0_nk = peers[0].to_neighbor().addr;
                    let peer_1_nk = peers[1].to_neighbor().addr;

                    // peers must be connected to each other
                    let mut peer_0_to_1 = false;
                    let mut peer_1_to_0 = false;
                    for (nk, event_id) in peers[0].network.events.iter() {
                        match peers[0].network.peers.get(event_id) {
                            Some(convo) => {
                                if *nk == peer_1_nk {
                                    peer_0_to_1 = true;
                                }
                            }
                            None => {}
                        }
                    }
                    for (nk, event_id) in peers[1].network.events.iter() {
                        match peers[1].network.peers.get(event_id) {
                            Some(convo) => {
                                if *nk == peer_0_nk {
                                    peer_1_to_0 = true;
                                }
                            }
                            None => {}
                        }
                    }

                    if !peer_0_to_1 || !peer_1_to_0 {
                        test_debug!(
                            "Peers not bi-directionally connected: 0->1 = {}, 1->0 = {}",
                            peer_0_to_1,
                            peer_1_to_0
                        );
                        return;
                    }

                    // make sure peer 2's inv has an entry for peer 1, even
                    // though it's not doing an inv sync.
                    match peers[1].network.inv_state {
                        Some(ref mut inv_state) => {
                            if inv_state.get_stats(&peer_0_nk).is_none() {
                                test_debug!("initialize inv statistics for peer 0 in peer 1");
                                inv_state.add_peer(peer_0_nk, true);
                            } else {
                                test_debug!("peer 1 has inv state for peer 0");
                            }
                        }
                        None => {
                            test_debug!("No inv state for peer 1");
                        }
                    }

                    let done_flag = *done.borrow();
                    if is_peer_connected(&peers[0], &peer_1_nk) {
                        // only submit the next transaction if the previous
                        // one is accepted
                        let has_last_transaction = {
                            let expected_txs: std::cell::Ref<'_, Vec<StacksTransaction>> =
                                sent_txs.borrow();
                            if let Some(tx) = (*expected_txs).last() {
                                let txid = tx.txid();
                                if !peers[1].mempool.as_ref().unwrap().has_tx(&txid) {
                                    debug!("Peer 1 still waiting for transaction {}", &txid);
                                    push_transaction(
                                        &mut peers[0],
                                        &peer_1_nk,
                                        vec![],
                                        (*tx).clone(),
                                    );
                                    false
                                } else {
                                    true
                                }
                            } else {
                                true
                            }
                        };

                        if has_last_transaction {
                            // push blocks and microblocks in order, and push a
                            // transaction that can only be validated once the
                            // block and microblocks are processed.
                            let (
                                (
                                    block_consensus_hash,
                                    block,
                                    microblocks_consensus_hash,
                                    microblocks_block_hash,
                                    microblocks,
                                ),
                                idx,
                            ) = {
                                let block_data = blocks_and_microblocks.borrow();
                                let mut idx = blocks_idx.borrow_mut();

                                let microblocks = block_data[*idx].2.clone();
                                let microblocks_consensus_hash = block_data[*idx].0.clone();
                                let microblocks_block_hash = block_data[*idx].1.block_hash();

                                *idx += 1;
                                if *idx >= block_data.len() {
                                    *idx = 1;
                                }

                                let block = block_data[*idx].1.clone();
                                let block_consensus_hash = block_data[*idx].0.clone();
                                (
                                    (
                                        block_consensus_hash,
                                        block,
                                        microblocks_consensus_hash,
                                        microblocks_block_hash,
                                        microblocks,
                                    ),
                                    *idx,
                                )
                            };

                            if !done_flag {
                                test_debug!(
                                    "Push microblocks built by {}/{} (idx={})",
                                    &microblocks_consensus_hash,
                                    &microblocks_block_hash,
                                    idx
                                );

                                let block_hash = block.block_hash();
                                push_microblocks(
                                    &mut peers[0],
                                    &peer_1_nk,
                                    vec![],
                                    microblocks_consensus_hash,
                                    microblocks_block_hash,
                                    microblocks,
                                );

                                test_debug!(
                                    "Push block {}/{} and microblocks (idx = {})",
                                    &block_consensus_hash,
                                    block.block_hash(),
                                    idx
                                );
                                push_block(
                                    &mut peers[0],
                                    &peer_1_nk,
                                    vec![],
                                    block_consensus_hash.clone(),
                                    block,
                                );

                                // create a transaction against the resulting
                                // (anchored) chain tip
                                let tx = make_test_smart_contract_transaction(
                                    &mut peers[0],
                                    &format!("test-contract-{}", &block_hash.to_hex()[0..10]),
                                    &block_consensus_hash,
                                    &block_hash,
                                );

                                // push or post
                                push_transaction(&mut peers[0], &peer_1_nk, vec![], tx.clone());

                                let mut expected_txs = sent_txs.borrow_mut();
                                expected_txs.push(tx);
                            } else {
                                test_debug!("Done pushing data");
                            }
                        }
                    }

                    // peer 0 should never see a GetBlocksInv message.
                    // peer 1 should never see a BlocksInv message
                    for (_, convo) in peers[0].network.peers.iter() {
                        assert_eq!(
                            convo
                                .stats
                                .get_message_recv_count(StacksMessageID::GetBlocksInv),
                            0
                        );
                    }
                    for (_, convo) in peers[1].network.peers.iter() {
                        assert_eq!(
                            convo
                                .stats
                                .get_message_recv_count(StacksMessageID::BlocksInv),
                            0
                        );
                    }
                },
                |ref peer| {
                    // check peer health
                    // nothing should break
                    // TODO
                    true
                },
                |ref mut peers| {
                    // all blocks downloaded.  only stop if peer 1 has
                    // all the transactions
                    let mut done_flag = done.borrow_mut();
                    *done_flag = true;

                    let txs =
                        MemPoolDB::get_all_txs(peers[1].mempool.as_ref().unwrap().conn()).unwrap();
                    test_debug!("Peer 1 has {} txs", txs.len());
                    txs.len() == sent_txs.borrow().len()
                },
            );

            // peer 1 should have all the transactions
            let blocks_and_microblocks = blocks_and_microblocks.into_inner();

            let txs = MemPoolDB::get_all_txs(peers[1].mempool.as_ref().unwrap().conn()).unwrap();
            let expected_txs = sent_txs.into_inner();
            for tx in txs.iter() {
                let mut found = false;
                for expected_tx in expected_txs.iter() {
                    if tx.tx.txid() == expected_tx.txid() {
                        found = true;
                        break;
                    }
                }
                if !found {
                    panic!("Transaction not found: {:?}", &tx.tx);
                }
            }

            // peer 1 should have 1 tx per chain tip
            for ((consensus_hash, block, _), sent_tx) in
                blocks_and_microblocks.iter().zip(expected_txs.iter())
            {
                let block_hash = block.block_hash();
                let tx_infos = MemPoolDB::get_txs_after(
                    peers[1].mempool.as_ref().unwrap().conn(),
                    consensus_hash,
                    &block_hash,
                    0,
                    1000,
                )
                .unwrap();
                test_debug!(
                    "Check {}/{} (height {}): expect {}",
                    &consensus_hash,
                    &block_hash,
                    block.header.total_work.work,
                    &sent_tx.txid()
                );
                assert_eq!(tx_infos.len(), 1);
                assert_eq!(tx_infos[0].tx.txid(), sent_tx.txid());
            }
        })
    }

    #[test]
    #[ignore]
    fn test_get_blocks_and_microblocks_peers_broadcast() {
        with_timeout(600, || {
            let blocks_and_microblocks = RefCell::new(vec![]);
            let blocks_idx = RefCell::new(0);
            let sent_txs = RefCell::new(vec![]);
            let done = RefCell::new(false);
            let num_peers = 3;
            let privk = StacksPrivateKey::new();

            let peers = run_get_blocks_and_microblocks(
                "test_get_blocks_and_microblocks_peers_broadcast",
                4230,
                num_peers,
                |ref mut peer_configs| {
                    // build initial network topology.
                    assert_eq!(peer_configs.len(), num_peers);

                    // peer 0 generates blocks and microblocks, and pushes
                    // them to peers 1..n.  Peer 0 also generates transactions
                    // and broadcasts them to the network.

                    peer_configs[0].connection_opts.disable_inv_sync = true;
                    peer_configs[0].connection_opts.disable_inv_chat = true;

                    // disable nat punches -- disconnect/reconnect
                    // clears inv state.
                    for i in 0..peer_configs.len() {
                        peer_configs[i].connection_opts.disable_natpunch = true;
                        peer_configs[i].connection_opts.disable_network_prune = true;
                        peer_configs[i].connection_opts.timeout = 600;
                        peer_configs[i].connection_opts.connect_timeout = 600;

                        // do one walk
                        peer_configs[i].connection_opts.num_initial_walks = 0;
                        peer_configs[i].connection_opts.walk_retry_count = 0;
                        peer_configs[i].connection_opts.walk_interval = 600;

                        // don't throttle downloads
                        peer_configs[i].connection_opts.download_interval = 0;
                        peer_configs[i].connection_opts.inv_sync_interval = 0;

                        let max_inflight = peer_configs[i].connection_opts.max_inflight_blocks;
                        peer_configs[i].connection_opts.max_clients_per_host =
                            ((num_peers + 1) as u64) * max_inflight;
                        peer_configs[i].connection_opts.soft_max_clients_per_host =
                            ((num_peers + 1) as u64) * max_inflight;
                        peer_configs[i].connection_opts.num_neighbors = (num_peers + 1) as u64;
                        peer_configs[i].connection_opts.soft_num_neighbors = (num_peers + 1) as u64;
                    }

                    let initial_balances = vec![(
                        PrincipalData::from(
                            peer_configs[0].spending_account.origin_address().unwrap(),
                        ),
                        1000000,
                    )];

                    for i in 0..peer_configs.len() {
                        peer_configs[i].initial_balances = initial_balances.clone();
                    }

                    // connectivity
                    let peer_0 = peer_configs[0].to_neighbor();
                    for i in 1..peer_configs.len() {
                        peer_configs[i].add_neighbor(&peer_0);
                        let peer_i = peer_configs[i].to_neighbor();
                        peer_configs[0].add_neighbor(&peer_i);
                    }
                },
                |num_blocks, ref mut peers| {
                    let tip = SortitionDB::get_canonical_burn_chain_tip(
                        &peers[0].sortdb.as_ref().unwrap().conn(),
                    )
                    .unwrap();
                    let this_reward_cycle = peers[0]
                        .config
                        .burnchain
                        .block_height_to_reward_cycle(tip.block_height)
                        .unwrap();

                    // build up block data to replicate
                    let mut block_data = vec![];
                    for _ in 0..num_blocks {
                        let tip = SortitionDB::get_canonical_burn_chain_tip(
                            &peers[0].sortdb.as_ref().unwrap().conn(),
                        )
                        .unwrap();
                        if peers[0]
                            .config
                            .burnchain
                            .block_height_to_reward_cycle(tip.block_height)
                            .unwrap()
                            != this_reward_cycle
                        {
                            continue;
                        }
                        let (mut burn_ops, stacks_block, microblocks) =
                            peers[0].make_default_tenure();

                        let (_, burn_header_hash, consensus_hash) =
                            peers[0].next_burnchain_block(burn_ops.clone());
                        peers[0].process_stacks_epoch_at_tip(&stacks_block, &microblocks);

                        TestPeer::set_ops_burn_header_hash(&mut burn_ops, &burn_header_hash);

                        for i in 1..peers.len() {
                            peers[i].next_burnchain_block_raw(burn_ops.clone());
                        }

                        let sn = SortitionDB::get_canonical_burn_chain_tip(
                            &peers[0].sortdb.as_ref().unwrap().conn(),
                        )
                        .unwrap();

                        block_data.push((
                            sn.consensus_hash.clone(),
                            Some(stacks_block),
                            Some(microblocks),
                        ));
                    }
                    *blocks_and_microblocks.borrow_mut() = block_data
                        .clone()
                        .drain(..)
                        .map(|(ch, blk_opt, mblocks_opt)| {
                            (ch, blk_opt.unwrap(), mblocks_opt.unwrap())
                        })
                        .collect();
                    block_data
                },
                |ref mut peers| {
                    for peer in peers.iter_mut() {
                        // force peers to keep trying to process buffered data
                        peer.network.burnchain_tip.burn_header_hash =
                            BurnchainHeaderHash([0u8; 32]);
                    }

                    let done_flag = *done.borrow();

                    let mut connectivity_0_to_n = HashSet::new();
                    let mut connectivity_n_to_0 = HashSet::new();

                    let peer_0_nk = peers[0].to_neighbor().addr;

                    for (nk, event_id) in peers[0].network.events.iter() {
                        if let Some(convo) = peers[0].network.peers.get(event_id) {
                            if convo.is_authenticated() {
                                connectivity_0_to_n.insert(nk.clone());
                            }
                        }
                    }
                    for i in 1..peers.len() {
                        for (nk, event_id) in peers[i].network.events.iter() {
                            if *nk != peer_0_nk {
                                continue;
                            }

                            if let Some(convo) = peers[i].network.peers.get(event_id) {
                                if convo.is_authenticated() {
                                    if let Some(inv_state) = &peers[i].network.inv_state {
                                        if let Some(inv_stats) =
                                            inv_state.block_stats.get(&peer_0_nk)
                                        {
                                            if inv_stats.inv.num_reward_cycles >= 5 {
                                                connectivity_n_to_0
                                                    .insert(peers[i].to_neighbor().addr);
                                            }
                                        }
                                    }
                                }
                            }
                        }
                    }

                    if connectivity_0_to_n.len() < peers.len() - 1
                        || connectivity_n_to_0.len() < peers.len() - 1
                    {
                        test_debug!(
                            "Network not connected: 0 --> N = {}, N --> 0 = {}",
                            connectivity_0_to_n.len(),
                            connectivity_n_to_0.len()
                        );
                        return;
                    }

                    let ((tip_consensus_hash, tip_block, _), idx) = {
                        let block_data = blocks_and_microblocks.borrow();
                        let idx = blocks_idx.borrow();
                        (block_data[(*idx as usize).saturating_sub(1)].clone(), *idx)
                    };

                    if idx > 0 {
                        let mut caught_up = true;
                        for i in 1..peers.len() {
                            peers[i]
                                .with_db_state(|sortdb, chainstate, relayer, mempool| {
                                    let (canonical_consensus_hash, canonical_block_hash) =
                                        SortitionDB::get_canonical_stacks_chain_tip_hash(
                                            sortdb.conn(),
                                        )
                                        .unwrap();

                                    if canonical_consensus_hash != tip_consensus_hash
                                        || canonical_block_hash != tip_block.block_hash()
                                    {
                                        debug!(
                                            "Peer {} is not caught up yet (at {}/{}, need {}/{})",
                                            i + 1,
                                            &canonical_consensus_hash,
                                            &canonical_block_hash,
                                            &tip_consensus_hash,
                                            &tip_block.block_hash()
                                        );
                                        caught_up = false;
                                    }
                                    Ok(())
                                })
                                .unwrap();
                        }
                        if !caught_up {
                            return;
                        }
                    }

                    // caught up!
                    // find next block
                    let ((consensus_hash, block, microblocks), idx) = {
                        let block_data = blocks_and_microblocks.borrow();
                        let mut idx = blocks_idx.borrow_mut();
                        if *idx >= block_data.len() {
                            test_debug!("Out of blocks and microblocks to push");
                            return;
                        }

                        let ret = block_data[*idx].clone();
                        *idx += 1;
                        (ret, *idx)
                    };

                    if !done_flag {
                        test_debug!(
                            "Broadcast block {}/{} and microblocks (idx = {})",
                            &consensus_hash,
                            block.block_hash(),
                            idx
                        );

                        let block_hash = block.block_hash();

                        // create a transaction against the current
                        // (anchored) chain tip
                        let tx = make_test_smart_contract_transaction(
                            &mut peers[0],
                            &format!("test-contract-{}", &block_hash.to_hex()[0..10]),
                            &tip_consensus_hash,
                            &tip_block.block_hash(),
                        );

                        let mut expected_txs = sent_txs.borrow_mut();
                        expected_txs.push(tx.clone());

                        test_debug!(
                            "Broadcast {}/{} and its microblocks",
                            &consensus_hash,
                            &block.block_hash()
                        );
                        // next block
                        broadcast_block(&mut peers[0], vec![], consensus_hash.clone(), block);
                        broadcast_microblocks(
                            &mut peers[0],
                            vec![],
                            consensus_hash,
                            block_hash,
                            microblocks,
                        );

                        // NOTE: first transaction will be dropped since the other nodes haven't
                        // processed the first-ever Stacks block when their relayer code gets
                        // around to considering it.
                        broadcast_transaction(&mut peers[0], vec![], tx);
                    } else {
                        test_debug!("Done pushing data");
                    }
                },
                |ref peer| {
                    // check peer health -- no message errors
                    // (i.e. no relay cycles)
                    for (_, convo) in peer.network.peers.iter() {
                        assert_eq!(convo.stats.msgs_err, 0);
                    }
                    true
                },
                |ref mut peers| {
                    // all blocks downloaded.  only stop if peer 1 has
                    // all the transactions
                    let mut done_flag = done.borrow_mut();
                    *done_flag = true;

                    let mut ret = true;
                    for i in 1..peers.len() {
                        let txs = MemPoolDB::get_all_txs(peers[1].mempool.as_ref().unwrap().conn())
                            .unwrap();
                        test_debug!("Peer {} has {} txs", i + 1, txs.len());
                        ret = ret && txs.len() == sent_txs.borrow().len() - 1;
                    }
                    ret
                },
            );

            // peers 1..n should have all the transactions
            let blocks_and_microblocks = blocks_and_microblocks.into_inner();
            let expected_txs = sent_txs.into_inner();

            for i in 1..peers.len() {
                let txs =
                    MemPoolDB::get_all_txs(peers[i].mempool.as_ref().unwrap().conn()).unwrap();
                for tx in txs.iter() {
                    let mut found = false;
                    for expected_tx in expected_txs.iter() {
                        if tx.tx.txid() == expected_tx.txid() {
                            found = true;
                            break;
                        }
                    }
                    if !found {
                        panic!("Transaction not found: {:?}", &tx.tx);
                    }
                }

                // peers 1..n should have 1 tx per chain tip (except for the first block)
                for ((consensus_hash, block, _), sent_tx) in
                    blocks_and_microblocks.iter().zip(expected_txs[1..].iter())
                {
                    let block_hash = block.block_hash();
                    let tx_infos = MemPoolDB::get_txs_after(
                        peers[i].mempool.as_ref().unwrap().conn(),
                        consensus_hash,
                        &block_hash,
                        0,
                        1000,
                    )
                    .unwrap();
                    assert_eq!(tx_infos.len(), 1);
                    assert_eq!(tx_infos[0].tx.txid(), sent_tx.txid());
                }
            }
        })
    }

    #[test]
    #[ignore]
    fn test_get_blocks_and_microblocks_2_peers_antientropy() {
        with_timeout(600, move || {
            run_get_blocks_and_microblocks(
                "test_get_blocks_and_microblocks_2_peers_antientropy",
                4240,
                2,
                |ref mut peer_configs| {
                    // build initial network topology.
                    assert_eq!(peer_configs.len(), 2);

                    // peer 0 mines blocks, but does not advertize them nor announce them as
                    // available via its inventory.  It only uses its anti-entropy protocol to
                    // discover that peer 1 doesn't have them, and sends them to peer 1 that way.
                    peer_configs[0].connection_opts.disable_block_advertisement = true;
                    peer_configs[0].connection_opts.disable_block_download = true;

                    peer_configs[1].connection_opts.disable_block_download = true;
                    peer_configs[1].connection_opts.disable_block_advertisement = true;

                    // disable nat punches -- disconnect/reconnect
                    // clears inv state
                    peer_configs[0].connection_opts.disable_natpunch = true;
                    peer_configs[1].connection_opts.disable_natpunch = true;

                    // permit anti-entropy protocol even if nat'ed
                    peer_configs[0].connection_opts.antientropy_public = true;
                    peer_configs[1].connection_opts.antientropy_public = true;
                    peer_configs[0].connection_opts.antientropy_retry = 1;
                    peer_configs[1].connection_opts.antientropy_retry = 1;

                    // make peer 0 go slowly
                    peer_configs[0].connection_opts.max_block_push = 2;
                    peer_configs[0].connection_opts.max_microblock_push = 2;

                    let peer_0 = peer_configs[0].to_neighbor();
                    let peer_1 = peer_configs[1].to_neighbor();

                    // peer 0 is inbound to peer 1
                    peer_configs[0].add_neighbor(&peer_1);
                    peer_configs[1].add_neighbor(&peer_0);
                },
                |num_blocks, ref mut peers| {
                    let tip = SortitionDB::get_canonical_burn_chain_tip(
                        &peers[0].sortdb.as_ref().unwrap().conn(),
                    )
                    .unwrap();
                    let this_reward_cycle = peers[0]
                        .config
                        .burnchain
                        .block_height_to_reward_cycle(tip.block_height)
                        .unwrap();

                    // build up block data to replicate
                    let mut block_data = vec![];
                    for _ in 0..num_blocks {
                        let tip = SortitionDB::get_canonical_burn_chain_tip(
                            &peers[0].sortdb.as_ref().unwrap().conn(),
                        )
                        .unwrap();
                        if peers[0]
                            .config
                            .burnchain
                            .block_height_to_reward_cycle(tip.block_height)
                            .unwrap()
                            != this_reward_cycle
                        {
                            continue;
                        }
                        let (mut burn_ops, stacks_block, microblocks) =
                            peers[0].make_default_tenure();

                        let (_, burn_header_hash, consensus_hash) =
                            peers[0].next_burnchain_block(burn_ops.clone());
                        peers[0].process_stacks_epoch_at_tip(&stacks_block, &microblocks);

                        TestPeer::set_ops_burn_header_hash(&mut burn_ops, &burn_header_hash);

                        for i in 1..peers.len() {
                            peers[i].next_burnchain_block_raw(burn_ops.clone());
                        }

                        let sn = SortitionDB::get_canonical_burn_chain_tip(
                            &peers[0].sortdb.as_ref().unwrap().conn(),
                        )
                        .unwrap();
                        block_data.push((
                            sn.consensus_hash.clone(),
                            Some(stacks_block),
                            Some(microblocks),
                        ));
                    }

                    // cap with an empty sortition, so the antientropy protocol picks up all stacks
                    // blocks
                    let (_, burn_header_hash, consensus_hash) =
                        peers[0].next_burnchain_block(vec![]);
                    for i in 1..peers.len() {
                        peers[i].next_burnchain_block_raw(vec![]);
                    }
                    let sn = SortitionDB::get_canonical_burn_chain_tip(
                        &peers[0].sortdb.as_ref().unwrap().conn(),
                    )
                    .unwrap();
                    block_data.push((sn.consensus_hash.clone(), None, None));

                    block_data
                },
                |ref mut peers| {
                    for peer in peers.iter_mut() {
                        // force peers to keep trying to process buffered data
                        peer.network.burnchain_tip.burn_header_hash =
                            BurnchainHeaderHash([0u8; 32]);
                    }

                    let tip_opt = peers[1]
                        .with_db_state(|sortdb, chainstate, _, _| {
                            let tip_opt = chainstate.get_stacks_chain_tip(sortdb).unwrap();
                            Ok(tip_opt)
                        })
                        .unwrap();
                },
                |ref peer| {
                    // check peer health
                    // nothing should break
                    // TODO
                    true
                },
                |_| true,
            );
        })
    }

    #[test]
    #[ignore]
    fn test_get_blocks_and_microblocks_2_peers_buffered_messages() {
        with_timeout(600, move || {
            let sortitions = RefCell::new(vec![]);
            let blocks_and_microblocks = RefCell::new(vec![]);
            let idx = RefCell::new(0usize);
            let pushed_idx = RefCell::new(0usize);
            run_get_blocks_and_microblocks(
                "test_get_blocks_and_microblocks_2_peers_buffered_messages",
                4242,
                2,
                |ref mut peer_configs| {
                    // build initial network topology.
                    assert_eq!(peer_configs.len(), 2);

                    // peer 0 mines blocks, but it does not present its inventory.
                    peer_configs[0].connection_opts.disable_inv_chat = true;
                    peer_configs[0].connection_opts.disable_block_download = true;

                    peer_configs[1].connection_opts.disable_block_download = true;
                    peer_configs[1].connection_opts.disable_block_advertisement = true;

                    // disable nat punches -- disconnect/reconnect
                    // clears inv state
                    peer_configs[0].connection_opts.disable_natpunch = true;
                    peer_configs[1].connection_opts.disable_natpunch = true;

                    // peer 0 ignores peer 1's handshakes
                    peer_configs[0].connection_opts.disable_inbound_handshakes = true;

                    // disable anti-entropy
                    peer_configs[0].connection_opts.max_block_push = 0;
                    peer_configs[0].connection_opts.max_microblock_push = 0;

                    let peer_0 = peer_configs[0].to_neighbor();
                    let peer_1 = peer_configs[1].to_neighbor();

                    // peer 0 is inbound to peer 1
                    peer_configs[0].add_neighbor(&peer_1);
                    peer_configs[1].add_neighbor(&peer_0);
                },
                |num_blocks, ref mut peers| {
                    let tip = SortitionDB::get_canonical_burn_chain_tip(
                        &peers[0].sortdb.as_ref().unwrap().conn(),
                    )
                    .unwrap();
                    let this_reward_cycle = peers[0]
                        .config
                        .burnchain
                        .block_height_to_reward_cycle(tip.block_height)
                        .unwrap();

                    // build up block data to replicate
                    let mut block_data = vec![];
                    for block_num in 0..num_blocks {
                        let tip = SortitionDB::get_canonical_burn_chain_tip(
                            &peers[0].sortdb.as_ref().unwrap().conn(),
                        )
                        .unwrap();
                        let (mut burn_ops, stacks_block, microblocks) =
                            peers[0].make_default_tenure();

                        let (_, burn_header_hash, consensus_hash) =
                            peers[0].next_burnchain_block(burn_ops.clone());
                        peers[0].process_stacks_epoch_at_tip(&stacks_block, &microblocks);

                        TestPeer::set_ops_burn_header_hash(&mut burn_ops, &burn_header_hash);

                        if block_num == 0 {
                            for i in 1..peers.len() {
                                peers[i].next_burnchain_block_raw(burn_ops.clone());
                                peers[i].process_stacks_epoch_at_tip(&stacks_block, &microblocks);
                            }
                        } else {
                            let mut all_sortitions = sortitions.borrow_mut();
                            all_sortitions.push(burn_ops.clone());
                        }

                        let sn = SortitionDB::get_canonical_burn_chain_tip(
                            &peers[0].sortdb.as_ref().unwrap().conn(),
                        )
                        .unwrap();
                        block_data.push((
                            sn.consensus_hash.clone(),
                            Some(stacks_block),
                            Some(microblocks),
                        ));
                    }
                    *blocks_and_microblocks.borrow_mut() = block_data.clone()[1..]
                        .to_vec()
                        .drain(..)
                        .map(|(ch, blk_opt, mblocks_opt)| {
                            (ch, blk_opt.unwrap(), mblocks_opt.unwrap())
                        })
                        .collect();
                    block_data
                },
                |ref mut peers| {
                    for peer in peers.iter_mut() {
                        // force peers to keep trying to process buffered data
                        peer.network.burnchain_tip.burn_header_hash =
                            BurnchainHeaderHash([0u8; 32]);
                    }

                    let mut i = idx.borrow_mut();
                    let mut pushed_i = pushed_idx.borrow_mut();
                    let all_sortitions = sortitions.borrow();
                    let all_blocks_and_microblocks = blocks_and_microblocks.borrow();
                    let peer_0_nk = peers[0].to_neighbor().addr;
                    let peer_1_nk = peers[1].to_neighbor().addr;

                    let tip_opt = peers[1]
                        .with_db_state(|sortdb, chainstate, _, _| {
                            let tip_opt = chainstate.get_stacks_chain_tip(sortdb).unwrap();
                            Ok(tip_opt)
                        })
                        .unwrap();

                    if !is_peer_connected(&peers[0], &peer_1_nk) {
                        debug!("Peer 0 not connected to peer 1");
                        return;
                    }

                    if let Some(tip) = tip_opt {
                        debug!(
                            "Push at {}, need {}",
                            tip.height - peers[1].config.burnchain.first_block_height - 1,
                            *pushed_i
                        );
                        if tip.height - peers[1].config.burnchain.first_block_height - 1
                            == *pushed_i as u64
                        {
                            // next block
                            push_block(
                                &mut peers[0],
                                &peer_1_nk,
                                vec![],
                                (*all_blocks_and_microblocks)[*pushed_i].0.clone(),
                                (*all_blocks_and_microblocks)[*pushed_i].1.clone(),
                            );
                            push_microblocks(
                                &mut peers[0],
                                &peer_1_nk,
                                vec![],
                                (*all_blocks_and_microblocks)[*pushed_i].0.clone(),
                                (*all_blocks_and_microblocks)[*pushed_i].1.block_hash(),
                                (*all_blocks_and_microblocks)[*pushed_i].2.clone(),
                            );
                            *pushed_i += 1;
                        }
                        debug!(
                            "Sortition at {}, need {}",
                            tip.height - peers[1].config.burnchain.first_block_height - 1,
                            *i
                        );
                        if tip.height - peers[1].config.burnchain.first_block_height - 1
                            == *i as u64
                        {
                            let event_id = {
                                let mut ret = 0;
                                for (nk, event_id) in peers[1].network.events.iter() {
                                    ret = *event_id;
                                    break;
                                }
                                if ret == 0 {
                                    return;
                                }
                                ret
                            };
                            let mut update_sortition = false;
                            for (event_id, pending) in peers[1].network.pending_messages.iter() {
                                debug!("Pending at {} is ({}, {})", *i, event_id, pending.len());
                                if pending.len() >= 1 {
                                    update_sortition = true;
                                }
                            }
                            if update_sortition {
                                debug!("Advance sortition!");
                                peers[1].next_burnchain_block_raw((*all_sortitions)[*i].clone());
                                *i += 1;
                            }
                        }
                    }
                },
                |ref peer| {
                    // check peer health
                    // nothing should break
                    // TODO
                    true
                },
                |_| true,
            );
        })
    }

    // TODO: process bans
    // TODO: test sending invalid blocks-available and microblocks-available (should result in a ban)
    // TODO: test sending invalid transactions (should result in a ban)
    // TODO: test bandwidth limits (sending too much should result in a nack, and then a ban)
}<|MERGE_RESOLUTION|>--- conflicted
+++ resolved
@@ -964,19 +964,13 @@
 
             // process blocks uploaded to us.  They've already been stored
             for block_data in network_result.uploaded_blocks.drain(..) {
-<<<<<<< HEAD
-                for BlocksDatum(consensus_hash, _) in block_data.blocks.into_iter() {
-                    debug!("Received http-uploaded block for {}", &consensus_hash);
-                    new_blocks.insert(consensus_hash);
-=======
-                for (consensus_hash, block) in block_data.blocks.into_iter() {
+                for BlocksDatum(consensus_hash, block) in block_data.blocks.into_iter() {
                     debug!(
                         "Received http-uploaded block for {}/{}",
                         &consensus_hash,
                         block.block_hash()
                     );
                     new_blocks.insert(consensus_hash, block);
->>>>>>> 8c7dc197
                 }
             }
         }
