--- conflicted
+++ resolved
@@ -5,19 +5,15 @@
 The format is based on [Keep a Changelog](https://keepachangelog.com/en/1.0.0/),
 and this project adheres to the versioning scheme outlined in the [README.md](README.md).
 
-<<<<<<< HEAD
+## [Unreleased - Stacks 2.1]
+
+This release will contain consensus-breaking changes.
+
+### Added
+
+- Clarity function `stx-transfer?` now takes a 4th optional argument, which is a memo.
+
 ## [2.0.11.2.0]
-=======
-## [Unreleased - Stacks 2.1]
-
-This release will contain consensus-breaking changes.
-
-## Added
-
-- Clarity function `stx-transfer?` now takes a 4th optional argument, which is a memo.
-
-## [Unreleased]
->>>>>>> 7f0fbad4
 
 NOTE: This change resets the `testnet`. Users running a testnet node will need
 to reset their chain states.
