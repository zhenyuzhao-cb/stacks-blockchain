--- conflicted
+++ resolved
@@ -1230,10 +1230,7 @@
             parent_microblocks.len()
         );
 
-<<<<<<< HEAD
         let burn_tip = SortitionDB::get_canonical_chain_tip_bhh(burn_dbconn.conn())?;
-=======
->>>>>>> b0141648
         let burn_tip_height =
             SortitionDB::get_canonical_burn_chain_tip(burn_dbconn.conn())?.block_height as u32;
         let stacking_burn_ops = SortitionDB::get_stack_stx_ops(burn_dbconn.conn(), &burn_tip)?;
@@ -1324,7 +1321,6 @@
         );
 
         StacksChainState::process_epoch_transition(&mut tx, burn_tip_height + 1)?;
-
         StacksChainState::process_stacking_ops(&mut tx, stacking_burn_ops);
         StacksChainState::process_transfer_ops(&mut tx, transfer_burn_ops);
 
@@ -9808,7 +9804,19 @@
             0,
             &BurnchainHeaderHash([1; 32]),
             1,
-(??)
+            &[StacksEpoch {
+                epoch_id: StacksEpochId::Epoch20,
+                start_height: 0,
+                end_height: i64::MAX as u64,
+                block_limit: ExecutionCost {
+                    write_length: 15_000_000, // roughly 15 mb
+                    write_count: 500,
+                    read_length: 100_000_000,
+                    read_count: 7_750,
+                    runtime: 5_000_000_000,
+                },
+                network_epoch: PEER_VERSION_EPOCH_2_0,
+            }],
             true,
         )
         .unwrap();
