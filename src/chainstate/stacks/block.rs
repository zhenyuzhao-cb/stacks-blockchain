// Copyright (C) 2013-2020 Blockstack PBC, a public benefit corporation
// Copyright (C) 2020 Stacks Open Internet Foundation
//
// This program is free software: you can redistribute it and/or modify
// it under the terms of the GNU General Public License as published by
// the Free Software Foundation, either version 3 of the License, or
// (at your option) any later version.
//
// This program is distributed in the hope that it will be useful,
// but WITHOUT ANY WARRANTY; without even the implied warranty of
// MERCHANTABILITY or FITNESS FOR A PARTICULAR PURPOSE.  See the
// GNU General Public License for more details.
//
// You should have received a copy of the GNU General Public License
// along with this program.  If not, see <http://www.gnu.org/licenses/>.

use std::collections::{HashMap, HashSet};
use std::io;
use std::io::prelude::*;
use std::io::{Read, Write};

use sha2::Digest;
use sha2::Sha512Trunc256;

use crate::codec::MAX_MESSAGE_LEN;
use crate::types::StacksPublicKeyBuffer;
use burnchains::PrivateKey;
use burnchains::PublicKey;
use chainstate::burn::operations::*;
use chainstate::burn::ConsensusHash;
use chainstate::burn::*;
use chainstate::stacks::Error;
use chainstate::stacks::*;
use core::*;
use net::Error as net_error;
use util::hash::MerkleTree;
use util::hash::Sha512Trunc256Sum;
use util::retry::BoundReader;
use util::secp256k1::MessageSignature;
use util::vrf::*;

use crate::codec::{read_next, write_next, Error as codec_error, StacksMessageCodec};
use crate::types::chainstate::BurnchainHeaderHash;
use crate::types::chainstate::StacksBlockId;
use crate::types::chainstate::TrieHash;
use crate::types::chainstate::{BlockHeaderHash, StacksWorkScore, VRFSeed};
<<<<<<< HEAD
use crate::types::chainstate::{StacksBlockHeader, StacksBlockId, StacksMicroblockHeader};
use crate::types::proof::TrieHash;
use chainstate::stacks::db::blocks::MessageSignatureList;

impl StacksMessageCodec for VRFProof {
    fn consensus_serialize<W: Write>(&self, fd: &mut W) -> Result<(), codec_error> {
        fd.write_all(&self.to_bytes())
            .map_err(codec_error::WriteError)
    }

    fn consensus_deserialize<R: Read>(fd: &mut R) -> Result<VRFProof, codec_error> {
        let mut bytes = [0u8; VRF_PROOF_ENCODED_SIZE as usize];
        fd.read_exact(&mut bytes).map_err(codec_error::ReadError)?;
        let res = VRFProof::from_slice(&bytes).ok_or(codec_error::DeserializeError(
            "Failed to parse VRF proof".to_string(),
        ))?;

        Ok(res)
    }
}

impl StacksMessageCodec for StacksWorkScore {
    fn consensus_serialize<W: Write>(&self, fd: &mut W) -> Result<(), codec_error> {
        write_next(fd, &self.burn)?;
        write_next(fd, &self.work)?;
        Ok(())
    }

    fn consensus_deserialize<R: Read>(fd: &mut R) -> Result<StacksWorkScore, codec_error> {
        let burn = read_next(fd)?;
        let work = read_next(fd)?;

        Ok(StacksWorkScore { burn, work })
    }
}

impl StacksWorkScore {
    /// Stacks work score for the first-mined block
    pub fn initial() -> StacksWorkScore {
        StacksWorkScore {
            burn: 0,
            work: 1, // block 0 is the boot code
        }
    }

    /// Stacks work score for the boot code block
    pub fn genesis() -> StacksWorkScore {
        StacksWorkScore { burn: 0, work: 0 }
    }
}
=======
use chainstate::stacks::StacksBlockHeader;
use chainstate::stacks::StacksMicroblockHeader;
>>>>>>> f62ef2e8

impl StacksMessageCodec for StacksBlockHeader {
    fn consensus_serialize<W: Write>(&self, fd: &mut W) -> Result<(), codec_error> {
        self.serialize(fd, false)
    }

    fn consensus_deserialize<R: Read>(fd: &mut R) -> Result<StacksBlockHeader, codec_error> {
        let version: u8 = read_next(fd)?;
        let total_work: StacksWorkScore = read_next(fd)?;
        let proof: VRFProof = read_next(fd)?;
        let parent_block: BlockHeaderHash = read_next(fd)?;
        let parent_microblock: BlockHeaderHash = read_next(fd)?;
        let parent_microblock_sequence: u16 = read_next(fd)?;
        let tx_merkle_root: Sha512Trunc256Sum = read_next(fd)?;
        let state_index_root: TrieHash = read_next(fd)?;
        let pubkey_hash_buf: Hash160 = read_next(fd)?;
        let miner_signatures: MessageSignatureList = read_next(fd)?;

        Ok(StacksBlockHeader {
            version,
            total_work,
            proof,
            parent_block,
            parent_microblock,
            parent_microblock_sequence,
            tx_merkle_root,
            state_index_root,
            microblock_pubkey_hash: pubkey_hash_buf,
            miner_signatures,
        })
    }
}

impl StacksBlockHeader {
    /// Serialize the transaction without the other signatures, and sign the result.
    pub fn sign(&mut self, privk: &StacksPrivateKey) -> Result<(), net_error> {
        let mut bytes = vec![];
        self.serialize(&mut bytes, true)
            .expect("BUG: failed to serialize to a vec");

        let mut digest_bits = [0u8; 32];
        let mut sha2 = Sha512Trunc256::new();

        sha2.input(&bytes[..]);
        digest_bits.copy_from_slice(sha2.result().as_slice());

        let sig = privk
            .sign(&digest_bits)
            .map_err(|se| net_error::SigningError(se.to_string()))?;

        self.miner_signatures.add_signature(sig);
        Ok(())
    }

    fn serialize<W: Write>(&self, fd: &mut W, empty_sig: bool) -> Result<(), codec_error> {
        write_next(fd, &self.version)?;
        write_next(fd, &self.total_work)?;
        write_next(fd, &self.proof)?;
        write_next(fd, &self.parent_block)?;
        write_next(fd, &self.parent_microblock)?;
        write_next(fd, &self.parent_microblock_sequence)?;
        write_next(fd, &self.tx_merkle_root)?;
        write_next(fd, &self.state_index_root)?;
        write_next(fd, &self.microblock_pubkey_hash)?;
        if empty_sig {
            write_next(fd, &MessageSignatureList::empty())?;
        } else {
            write_next(fd, &self.miner_signatures)?;
        }
        Ok(())
    }
    pub fn pubkey_hash(pubk: &StacksPublicKey) -> Hash160 {
        Hash160::from_node_public_key(pubk)
    }

    pub fn genesis_block_header() -> StacksBlockHeader {
        StacksBlockHeader {
            version: STACKS_BLOCK_VERSION,
            total_work: StacksWorkScore::genesis(),
            proof: VRFProof::empty(),
            parent_block: BOOT_BLOCK_HASH.clone(),
            parent_microblock: EMPTY_MICROBLOCK_PARENT_HASH.clone(),
            parent_microblock_sequence: 0,
            tx_merkle_root: Sha512Trunc256Sum([0u8; 32]),
            state_index_root: TrieHash([0u8; 32]),
            microblock_pubkey_hash: Hash160([0u8; 20]),
            miner_signatures: MessageSignatureList::empty(),
        }
    }

    /// Is this a first-mined block header?  i.e. builds off of the boot code?
    pub fn is_first_mined(&self) -> bool {
        self.parent_block == FIRST_STACKS_BLOCK_HASH.clone()
    }

    pub fn block_hash(&self) -> BlockHeaderHash {
        if self.total_work.work == 0 {
            // this is the boot block
            return FIRST_STACKS_BLOCK_HASH.clone();
        }
        let mut buf = vec![];
        self.consensus_serialize(&mut buf)
            .expect("BUG: failed to serialize to a vec");
        BlockHeaderHash::from_serialized_header(&buf[..])
    }

    /// This is the "block hash" used for extending the state index root.
    /// This method is necessary because the index root must be globally unique (but, the same stacks
    /// block header can show up multiple times on different burn chain forks and different PoX
    /// forks).  Thus, we mix it with a burnchain block's ConsensusHash, which identifies both the
    /// burnchain block and the PoX fork.
    pub fn make_index_block_hash(
        consensus_hash: &ConsensusHash,
        block_hash: &BlockHeaderHash,
    ) -> StacksBlockId {
        StacksBlockId::new(consensus_hash, block_hash)
    }

    pub fn index_block_hash(&self, consensus_hash: &ConsensusHash) -> StacksBlockId {
        let block_hash = self.block_hash();
        StacksBlockHeader::make_index_block_hash(consensus_hash, &block_hash)
    }

    pub fn from_parent(
        parent_header: &StacksBlockHeader,
        parent_microblock_header: Option<&StacksMicroblockHeader>,
        total_work: &StacksWorkScore,
        proof: &VRFProof,
        tx_merkle_root: &Sha512Trunc256Sum,
        state_index_root: &TrieHash,
        microblock_pubkey_hash: &Hash160,
        miner_signatures: &MessageSignatureList,
    ) -> StacksBlockHeader {
        let (parent_microblock, parent_microblock_sequence) = match parent_microblock_header {
            Some(header) => (header.block_hash(), header.sequence),
            None => (EMPTY_MICROBLOCK_PARENT_HASH.clone(), 0),
        };

        StacksBlockHeader {
            version: STACKS_BLOCK_VERSION,
            total_work: total_work.clone(),
            proof: proof.clone(),
            parent_block: parent_header.block_hash(),
            parent_microblock: parent_microblock,
            parent_microblock_sequence: parent_microblock_sequence,
            tx_merkle_root: tx_merkle_root.clone(),
            state_index_root: state_index_root.clone(),
            microblock_pubkey_hash: microblock_pubkey_hash.clone(),
            miner_signatures: miner_signatures.clone(),
        }
    }

    pub fn from_parent_empty(
        parent_header: &StacksBlockHeader,
        parent_microblock_header: Option<&StacksMicroblockHeader>,
        work_delta: &StacksWorkScore,
        proof: &VRFProof,
        microblock_pubkey_hash: &Hash160,
        miner_signatures: &MessageSignatureList,
    ) -> StacksBlockHeader {
        StacksBlockHeader::from_parent(
            parent_header,
            parent_microblock_header,
            work_delta,
            proof,
            &Sha512Trunc256Sum([0u8; 32]),
            &TrieHash([0u8; 32]),
            microblock_pubkey_hash,
            miner_signatures,
        )
    }

    /// Validate this block header against the burnchain.
    /// Used to determine whether or not we'll keep a block around (even if we don't yet have its parent).
    /// * burn_chain_tip is the BlockSnapshot encoding the sortition that selected this block for
    /// inclusion in the Stacks blockchain chain state.
    /// * stacks_chain_tip is the BlockSnapshot for the parent Stacks block this header builds on
    /// (i.e. this is the BlockSnapshot that corresponds to the parent of the given block_commit).
    pub fn validate_burnchain(
        &self,
        burn_chain_tip: &BlockSnapshot,
        block_commit: &LeaderBlockCommitOp,
    ) -> Result<(), Error> {
        // the burn chain tip's sortition must have chosen given block commit
        assert_eq!(
            burn_chain_tip.winning_stacks_block_hash,
            block_commit.block_header_hash
        );
        assert_eq!(burn_chain_tip.winning_block_txid, block_commit.txid);

        // this header must match the header that won sortition on the burn chain
        if self.block_hash() != burn_chain_tip.winning_stacks_block_hash {
            let msg = format!(
                "Invalid Stacks block header {}: invalid commit: {} != {}",
                self.block_hash(),
                self.block_hash(),
                burn_chain_tip.winning_stacks_block_hash
            );
            debug!("{}", msg);
            return Err(Error::InvalidStacksBlock(msg));
        }

        // not verified by this method:
        // * parent_microblock and parent_microblock_sequence (checked in process_block())
        // * total_work.work (need the parent block header for that)
        // * tx_merkle_root     (already verified; validated on deserialization)
        // * state_index_root   (validated on process_block())
        Ok(())
    }

    /// Does this header have a microblock parent?
    pub fn has_microblock_parent(&self) -> bool {
        self.parent_microblock != EMPTY_MICROBLOCK_PARENT_HASH
            || self.parent_microblock_sequence != 0
    }
}

impl StacksMessageCodec for StacksBlock {
    fn consensus_serialize<W: Write>(&self, fd: &mut W) -> Result<(), codec_error> {
        write_next(fd, &self.header)?;
        write_next(fd, &self.txs)?;
        Ok(())
    }

    fn consensus_deserialize<R: Read>(fd: &mut R) -> Result<StacksBlock, codec_error> {
        // NOTE: don't worry about size clamps here; do that when receiving the data from the peer
        // network.  This code assumes that the block will be small enough.
        let header: StacksBlockHeader = read_next(fd)?;
        let txs: Vec<StacksTransaction> = {
            let mut bound_read = BoundReader::from_reader(fd, MAX_MESSAGE_LEN as u64);
            read_next(&mut bound_read)
        }?;

        // there must be at least one transaction (the coinbase)
        if txs.len() == 0 {
            warn!("Invalid block: Zero-transaction block");
            return Err(codec_error::DeserializeError(
                "Invalid block: zero transactions".to_string(),
            ));
        }

        // all transactions must have anchor mode either OnChainOnly or Any
        // (no OffChainOnly allowed)
        if !StacksBlock::validate_anchor_mode(&txs, true) {
            warn!("Invalid block: Found offchain-only transaction");
            return Err(codec_error::DeserializeError(
                "Invalid block: Found offchain-only transaction".to_string(),
            ));
        }

        // all transactions are unique
        if !StacksBlock::validate_transactions_unique(&txs) {
            warn!("Invalid block: Found duplicate transaction");
            return Err(codec_error::DeserializeError(
                "Invalid block: found duplicate transaction".to_string(),
            ));
        }

        // header and transactions must be consistent
        let txid_vecs = txs.iter().map(|tx| tx.txid().as_bytes().to_vec()).collect();

        let merkle_tree = MerkleTree::<Sha512Trunc256Sum>::new(&txid_vecs);
        let tx_merkle_root = merkle_tree.root();

        if tx_merkle_root != header.tx_merkle_root {
            warn!("Invalid block: Tx Merkle root mismatch");
            return Err(codec_error::DeserializeError(
                "Invalid block: tx Merkle root mismatch".to_string(),
            ));
        }

        // must be only one coinbase
        let mut coinbase_count = 0;
        for tx in txs.iter() {
            match tx.payload {
                TransactionPayload::Coinbase(_) => {
                    coinbase_count += 1;
                    if coinbase_count > 1 {
                        return Err(codec_error::DeserializeError(
                            "Invalid block: multiple coinbases found".to_string(),
                        ));
                    }
                }
                _ => {}
            }
        }

        // coinbase is present at the right place
        if !StacksBlock::validate_coinbase(&txs, true) {
            warn!("Invalid block: no coinbase found at first transaction slot");
            return Err(codec_error::DeserializeError(
                "Invalid block: no coinbase found at first transaction slot".to_string(),
            ));
        }

        Ok(StacksBlock { header, txs })
    }
}

impl StacksBlock {
    pub fn from_parent(
        parent_header: &StacksBlockHeader,
        parent_microblock_header: &StacksMicroblockHeader,
        txs: Vec<StacksTransaction>,
        work_delta: &StacksWorkScore,
        proof: &VRFProof,
        state_index_root: &TrieHash,
        microblock_pubkey_hash: &Hash160,
        miner_signatures: &MessageSignatureList,
    ) -> StacksBlock {
        let txids = txs
            .iter()
            .map(|ref tx| tx.txid().as_bytes().to_vec())
            .collect();
        let merkle_tree = MerkleTree::<Sha512Trunc256Sum>::new(&txids);
        let tx_merkle_root = merkle_tree.root();
        let header = StacksBlockHeader::from_parent(
            parent_header,
            Some(parent_microblock_header),
            work_delta,
            proof,
            &tx_merkle_root,
            state_index_root,
            microblock_pubkey_hash,
            miner_signatures,
        );
        StacksBlock { header, txs }
    }

    pub fn genesis_block() -> StacksBlock {
        StacksBlock {
            header: StacksBlockHeader::genesis_block_header(),
            txs: vec![],
        }
    }

    /// Is this a first-mined block?  i.e. builds off of the boot code?
    pub fn is_first_mined(&self) -> bool {
        self.header.is_first_mined()
    }

    pub fn block_hash(&self) -> BlockHeaderHash {
        self.header.block_hash()
    }

    pub fn index_block_hash(&self, consensus_hash: &ConsensusHash) -> StacksBlockId {
        self.header.index_block_hash(consensus_hash)
    }

    /// Find and return the coinbase transaction.  It's always the first transaction.
    /// If there are 0 coinbase txs, or more than 1, then return None
    pub fn get_coinbase_tx(&self) -> Option<StacksTransaction> {
        if self.txs.len() == 0 {
            return None;
        }
        match self.txs[0].payload {
            TransactionPayload::Coinbase(_) => Some(self.txs[0].clone()),
            _ => None,
        }
    }

    /// verify no duplicate txids
    pub fn validate_transactions_unique(txs: &Vec<StacksTransaction>) -> bool {
        // no duplicates
        let mut txids = HashMap::new();
        for (i, tx) in txs.iter().enumerate() {
            let txid = tx.txid();
            if txids.get(&txid).is_some() {
                warn!(
                    "Duplicate tx {}: at index {} and {}",
                    txid,
                    txids.get(&txid).unwrap(),
                    i
                );
                test_debug!("{:?}", &tx);
                return false;
            }
            txids.insert(txid, i);
        }
        return true;
    }

    /// verify all txs are same mainnet/testnet
    pub fn validate_transactions_network(txs: &Vec<StacksTransaction>, mainnet: bool) -> bool {
        for tx in txs {
            if mainnet && !tx.is_mainnet() {
                warn!("Tx {} is not mainnet", tx.txid());
                return false;
            } else if !mainnet && tx.is_mainnet() {
                warn!("Tx {} is not testnet", tx.txid());
                return false;
            }
        }
        return true;
    }

    /// verify all txs are same chain ID
    pub fn validate_transactions_chain_id(txs: &Vec<StacksTransaction>, chain_id: u32) -> bool {
        for tx in txs {
            if tx.chain_id != chain_id {
                warn!(
                    "Tx {} has chain ID {:08x}; expected {:08x}",
                    tx.txid(),
                    tx.chain_id,
                    chain_id
                );
                return false;
            }
        }
        return true;
    }

    /// verify anchor modes
    pub fn validate_anchor_mode(txs: &Vec<StacksTransaction>, anchored: bool) -> bool {
        for tx in txs {
            match (anchored, tx.anchor_mode) {
                (true, TransactionAnchorMode::OffChainOnly) => {
                    warn!(
                        "Tx {} is off-chain-only; expected on-chain-only or any",
                        tx.txid()
                    );
                    return false;
                }
                (false, TransactionAnchorMode::OnChainOnly) => {
                    warn!(
                        "Tx {} is on-chain-only; expected off-chain-only or any",
                        tx.txid()
                    );
                    return false;
                }
                (_, _) => {}
            }
        }
        return true;
    }

    /// verify that a coinbase is present and is on-chain only, or is absent
    pub fn validate_coinbase(txs: &Vec<StacksTransaction>, check_present: bool) -> bool {
        let mut found_coinbase = false;
        let mut coinbase_index = 0;
        for (i, tx) in txs.iter().enumerate() {
            match tx.payload {
                TransactionPayload::Coinbase(_) => {
                    if !check_present {
                        warn!("Found unexpected coinbase tx {}", tx.txid());
                        return false;
                    }

                    if found_coinbase {
                        warn!("Found duplicate coinbase tx {}", tx.txid());
                        return false;
                    }

                    if tx.anchor_mode != TransactionAnchorMode::OnChainOnly {
                        warn!("Invalid coinbase tx {}: not on-chain only", tx.txid());
                        return false;
                    }
                    found_coinbase = true;
                    coinbase_index = i;
                }
                _ => {}
            }
        }

        if coinbase_index != 0 {
            warn!("Found coinbase at index {} (expected 0)", coinbase_index);
            return false;
        }

        match (check_present, found_coinbase) {
            (true, true) => {
                return true;
            }
            (false, false) => {
                return true;
            }
            (true, false) => {
                error!("Expected coinbase, but not found");
                return false;
            }
            (false, true) => {
                error!("Found coinbase, but it was unexpected");
                return false;
            }
        }
    }

    /// static sanity checks on transactions.
    pub fn validate_transactions_static(&self, mainnet: bool, chain_id: u32) -> bool {
        if !StacksBlock::validate_transactions_unique(&self.txs) {
            return false;
        }
        if !StacksBlock::validate_transactions_network(&self.txs, mainnet) {
            return false;
        }
        if !StacksBlock::validate_transactions_chain_id(&self.txs, chain_id) {
            return false;
        }
        if !StacksBlock::validate_anchor_mode(&self.txs, true) {
            return false;
        }
        if !StacksBlock::validate_coinbase(&self.txs, true) {
            return false;
        }
        return true;
    }

    /// Does this block have a microblock parent?
    pub fn has_microblock_parent(&self) -> bool {
        self.header.has_microblock_parent()
    }
}

impl StacksMessageCodec for MessageSignatureList {
    fn consensus_serialize<W: Write>(&self, fd: &mut W) -> Result<(), codec_error> {
        let sigs = self.signatures();
        write_next(fd, sigs)
    }

    fn consensus_deserialize<R: Read>(fd: &mut R) -> Result<MessageSignatureList, codec_error> {
        let signatures: Vec<MessageSignature> = read_next(fd)?;

        // signature must be well-formed
        for signature in &signatures {
            let _ = signature
                .to_secp256k1_recoverable()
                .ok_or(codec_error::DeserializeError(
                    "Failed to parse signature".to_string(),
                ))?;
        }

        Ok(MessageSignatureList::from_vec(signatures))
    }
}

impl StacksMessageCodec for StacksMicroblockHeader {
    fn consensus_serialize<W: Write>(&self, fd: &mut W) -> Result<(), codec_error> {
        self.serialize(fd, false)
    }

    fn consensus_deserialize<R: Read>(fd: &mut R) -> Result<StacksMicroblockHeader, codec_error> {
        let version: u8 = read_next(fd)?;
        let sequence: u16 = read_next(fd)?;
        let prev_block: BlockHeaderHash = read_next(fd)?;
        let tx_merkle_root: Sha512Trunc256Sum = read_next(fd)?;
        let miner_signatures: MessageSignatureList = read_next(fd)?;

        Ok(StacksMicroblockHeader {
            version,
            sequence,
            prev_block,
            tx_merkle_root,
            miner_signatures,
        })
    }
}

impl StacksMicroblockHeader {
    pub fn sign(&mut self, privk: &StacksPrivateKey) -> Result<(), net_error> {
        self.miner_signatures = MessageSignatureList::empty();
        let mut bytes = vec![];
        self.serialize(&mut bytes, true)
            .expect("BUG: failed to serialize to a vec");

        let mut digest_bits = [0u8; 32];
        let mut sha2 = Sha512Trunc256::new();

        sha2.input(&bytes[..]);
        digest_bits.copy_from_slice(sha2.result().as_slice());

        let sig = privk
            .sign(&digest_bits)
            .map_err(|se| net_error::SigningError(se.to_string()))?;

        self.miner_signatures.add_signature(sig);
        Ok(())
    }

    fn serialize<W: Write>(&self, fd: &mut W, empty_sig: bool) -> Result<(), codec_error> {
        write_next(fd, &self.version)?;
        write_next(fd, &self.sequence)?;
        write_next(fd, &self.prev_block)?;
        write_next(fd, &self.tx_merkle_root)?;
        if empty_sig {
            write_next(fd, &MessageSignatureList::empty())?;
        } else {
            write_next(fd, self.miner_signatures.signatures())?;
        }
        Ok(())
    }

    pub fn check_recover_pubkey(&self) -> Result<Vec<Hash160>, net_error> {
        let mut digest_bits = [0u8; 32];
        let mut sha2 = Sha512Trunc256::new();

        let mut bytes = vec![];
        self.serialize(&mut bytes, true)
            .expect("BUG: failed to serialize to a vec");
        sha2.input(&bytes[..]); // new
        digest_bits.copy_from_slice(sha2.result().as_slice());

        let mut hashes = vec![];
        for signature in self.miner_signatures.signatures() {
            let mut pubk =
                StacksPublicKey::recover_to_pubkey(&digest_bits, &signature).map_err(|_ve| {
                    test_debug!(
                        "Failed to verify signature: failed to recover public key from {:?}: {:?}",
                        &signature,
                        &_ve
                    );
                    net_error::VerifyingError(
                        "Failed to verify signature: failed to recover public key".to_string(),
                    )
                })?;

            pubk.set_compressed(true);
            hashes.push(StacksBlockHeader::pubkey_hash(&pubk));
        }
        Ok(hashes)
    }

    pub fn verify(&self, pubk_hash: &Hash160) -> Result<(), net_error> {
        let pubkh_vec = self.check_recover_pubkey()?;

        for pubkh in &pubkh_vec {
            if *pubkh == *pubk_hash {
                return Ok(());
            }
        }
        info!(
            "Failed to verify miner_signatures: public key did not recover to hash {:?}",
            &pubkh_vec
        );
        return Err(net_error::VerifyingError(format!(
            "Failed to verify miner_signatures: public key did not recover to expected hash {:?}",
            &pubkh_vec
        )));
    }

    pub fn block_hash(&self) -> BlockHeaderHash {
        let mut bytes = vec![];
        self.consensus_serialize(&mut bytes)
            .expect("BUG: failed to serialize to a vec");
        BlockHeaderHash::from_serialized_header(&bytes[..])
    }

    /// Create the first microblock header in a microblock stream.
    /// The header will not be signed
    pub fn first_unsigned(
        parent_block_hash: &BlockHeaderHash,
        tx_merkle_root: &Sha512Trunc256Sum,
    ) -> StacksMicroblockHeader {
        StacksMicroblockHeader {
            version: 0,
            sequence: 0,
            prev_block: parent_block_hash.clone(),
            tx_merkle_root: tx_merkle_root.clone(),
            miner_signatures: MessageSignatureList::empty(),
        }
    }

    /// Create the first microblock header in a microblock stream for an empty microblock stream.
    /// The header will not be signed
    pub fn first_empty_unsigned(parent_block_hash: &BlockHeaderHash) -> StacksMicroblockHeader {
        StacksMicroblockHeader::first_unsigned(parent_block_hash, &Sha512Trunc256Sum([0u8; 32]))
    }

    /// Create an unsigned microblock header from its parent
    /// Return an error on overflow
    pub fn from_parent_unsigned(
        parent_header: &StacksMicroblockHeader,
        tx_merkle_root: &Sha512Trunc256Sum,
    ) -> Option<StacksMicroblockHeader> {
        let next_sequence = match parent_header.sequence.checked_add(1) {
            Some(next) => next,
            None => {
                return None;
            }
        };

        Some(StacksMicroblockHeader {
            version: 0,
            sequence: next_sequence,
            prev_block: parent_header.block_hash(),
            tx_merkle_root: tx_merkle_root.clone(),
            miner_signatures: MessageSignatureList::empty(),
        })
    }
}

impl StacksMessageCodec for StacksMicroblock {
    fn consensus_serialize<W: Write>(&self, fd: &mut W) -> Result<(), codec_error> {
        write_next(fd, &self.header)?;
        write_next(fd, &self.txs)?;
        Ok(())
    }

    fn consensus_deserialize<R: Read>(fd: &mut R) -> Result<StacksMicroblock, codec_error> {
        // NOTE: maximum size must be checked elsewhere!
        let header: StacksMicroblockHeader = read_next(fd)?;
        let txs: Vec<StacksTransaction> = {
            let mut bound_read = BoundReader::from_reader(fd, MAX_MESSAGE_LEN as u64);
            read_next(&mut bound_read)
        }?;

        if txs.len() == 0 {
            warn!("Invalid microblock: zero transactions");
            return Err(codec_error::DeserializeError(
                "Invalid microblock: zero transactions".to_string(),
            ));
        }

        if !StacksBlock::validate_transactions_unique(&txs) {
            warn!("Invalid microblock: duplicate transaction");
            return Err(codec_error::DeserializeError(
                "Invalid microblock: duplicate transaction".to_string(),
            ));
        }

        if !StacksBlock::validate_anchor_mode(&txs, false) {
            warn!("Invalid microblock: found on-chain-only transaction");
            return Err(codec_error::DeserializeError(
                "Invalid microblock: found on-chain-only transaction".to_string(),
            ));
        }

        // header and transactions must be consistent
        let txid_vecs = txs.iter().map(|tx| tx.txid().as_bytes().to_vec()).collect();

        let merkle_tree = MerkleTree::<Sha512Trunc256Sum>::new(&txid_vecs);
        let tx_merkle_root = merkle_tree.root();

        if tx_merkle_root != header.tx_merkle_root {
            return Err(codec_error::DeserializeError(
                "Invalid microblock: tx Merkle root mismatch".to_string(),
            ));
        }

        if !StacksBlock::validate_coinbase(&txs, false) {
            warn!("Invalid microblock: found coinbase transaction");
            return Err(codec_error::DeserializeError(
                "Invalid microblock: found coinbase transaction".to_string(),
            ));
        }

        Ok(StacksMicroblock { header, txs })
    }
}

impl StacksMicroblock {
    pub fn first_unsigned(
        parent_block_hash: &BlockHeaderHash,
        txs: Vec<StacksTransaction>,
    ) -> StacksMicroblock {
        let txids = txs
            .iter()
            .map(|ref tx| tx.txid().as_bytes().to_vec())
            .collect();
        let merkle_tree = MerkleTree::<Sha512Trunc256Sum>::new(&txids);
        let tx_merkle_root = merkle_tree.root();
        let header = StacksMicroblockHeader::first_unsigned(parent_block_hash, &tx_merkle_root);
        StacksMicroblock {
            header: header,
            txs: txs,
        }
    }

    pub fn from_parent_unsigned(
        parent_header: &StacksMicroblockHeader,
        txs: Vec<StacksTransaction>,
    ) -> Option<StacksMicroblock> {
        let txids = txs
            .iter()
            .map(|ref tx| tx.txid().as_bytes().to_vec())
            .collect();
        let merkle_tree = MerkleTree::<Sha512Trunc256Sum>::new(&txids);
        let tx_merkle_root = merkle_tree.root();
        let header =
            match StacksMicroblockHeader::from_parent_unsigned(parent_header, &tx_merkle_root) {
                Some(h) => h,
                None => {
                    return None;
                }
            };

        Some(StacksMicroblock {
            header: header,
            txs: txs,
        })
    }

    pub fn sign(&mut self, privk: &StacksPrivateKey) -> Result<(), net_error> {
        self.header.sign(privk)
    }

    pub fn verify(&mut self, pubk_hash: &Hash160) -> Result<(), net_error> {
        self.header.verify(pubk_hash)
    }

    pub fn block_hash(&self) -> BlockHeaderHash {
        self.header.block_hash()
    }

    /// static sanity checks on transactions.
    pub fn validate_transactions_static(&self, mainnet: bool, chain_id: u32) -> bool {
        if !StacksBlock::validate_transactions_unique(&self.txs) {
            return false;
        }
        if !StacksBlock::validate_transactions_network(&self.txs, mainnet) {
            return false;
        }
        if !StacksBlock::validate_transactions_chain_id(&self.txs, chain_id) {
            return false;
        }
        if !StacksBlock::validate_anchor_mode(&self.txs, false) {
            return false;
        }
        if !StacksBlock::validate_coinbase(&self.txs, false) {
            return false;
        }
        return true;
    }
}

#[cfg(test)]
mod test {
    use address::*;
    use burnchains::BurnchainBlockHeader;
    use burnchains::BurnchainSigner;
    use burnchains::Txid;
    use chainstate::burn::operations::leader_block_commit::BURN_BLOCK_MINED_AT_MODULUS;
    use chainstate::stacks::address::StacksAddressExtensions;
    use chainstate::stacks::test::make_codec_test_block;
    use chainstate::stacks::test::*;
    use chainstate::stacks::*;
    use net::codec::test::*;
    use net::codec::*;
    use net::*;
    use std::error::Error;
    use util::hash::*;

    use crate::types::chainstate::StacksAddress;

    use super::*;

    #[test]
    fn codec_stacks_block_ecvrf_proof() {
        let proof_bytes = hex_bytes("9275df67a68c8745c0ff97b48201ee6db447f7c93b23ae24cdc2400f52fdb08a1a6ac7ec71bf9c9c76e96ee4675ebff60625af28718501047bfd87b810c2d2139b73c23bd69de66360953a642c2a330a").unwrap();
        let proof = VRFProof::from_bytes(&proof_bytes[..].to_vec()).unwrap();

        check_codec_and_corruption::<VRFProof>(&proof, &proof_bytes);
    }

    #[test]
    fn codec_stacks_block_work_score() {
        let work_score = StacksWorkScore {
            burn: 123,
            work: 456,
        };
        let work_score_bytes = vec![
            0x00, 0x00, 0x00, 0x00, 0x00, 0x00, 0x00, 123, 0x00, 0x00, 0x00, 0x00, 0x00, 0x00,
            0x01, 200,
        ];

        check_codec_and_corruption::<StacksWorkScore>(&work_score, &work_score_bytes);
    }

    #[test]
    fn codec_encode_message_signature_list() {
        // Empty list, edge case.
        let list = MessageSignatureList::empty();
        let expected_bytes = vec![0, 0, 0, 0];
        check_codec_and_corruption::<MessageSignatureList>(&list, &expected_bytes);

        // Two-element list, typical case.
        let list = MessageSignatureList::from_vec(vec![
            MessageSignature([0u8; 65]),
            MessageSignature([1u8; 65]),
        ]);
        let expected_bytes = vec![0, 0, 0, 2, 0, 0, 0, 0, 0, 0, 0, 0, 0, 0, 0, 0, 0, 0, 0, 0, 0, 0, 0, 0, 0, 0, 0, 0, 0, 0, 0, 0, 0, 0, 0, 0, 0, 0, 0, 0, 0, 0, 0, 0, 0, 0, 0, 0, 0, 0, 0, 0, 0, 0, 0, 0, 0, 0, 0, 0, 0, 0, 0, 0, 0, 0, 0, 0, 0, 1, 1, 1, 1, 1, 1, 1, 1, 1, 1, 1, 1, 1, 1, 1, 1, 1, 1, 1, 1, 1, 1, 1, 1, 1, 1, 1, 1, 1, 1, 1, 1, 1, 1, 1, 1, 1, 1, 1, 1, 1, 1, 1, 1, 1, 1, 1, 1, 1, 1, 1, 1, 1, 1, 1, 1, 1, 1, 1, 1, 1, 1, 1, 1, 1];
        check_codec_and_corruption::<MessageSignatureList>(&list, &expected_bytes);
    }

    #[test]
    fn codec_stacks_block_header() {
        let proof_bytes = hex_bytes("9275df67a68c8745c0ff97b48201ee6db447f7c93b23ae24cdc2400f52fdb08a1a6ac7ec71bf9c9c76e96ee4675ebff60625af28718501047bfd87b810c2d2139b73c23bd69de66360953a642c2a330a").unwrap();
        let proof = VRFProof::from_bytes(&proof_bytes[..].to_vec()).unwrap();

        let header = StacksBlockHeader {
            version: 0x12,
            total_work: StacksWorkScore {
                burn: 123,
                work: 456,
            },
            proof: proof,
            parent_block: FIRST_STACKS_BLOCK_HASH.clone(),
            parent_microblock: BlockHeaderHash([1u8; 32]),
            parent_microblock_sequence: 3,
            tx_merkle_root: Sha512Trunc256Sum([2u8; 32]),
            state_index_root: TrieHash([3u8; 32]),
            microblock_pubkey_hash: Hash160([4u8; 20]),
            miner_signatures: MessageSignatureList::empty(),
        };

        let header_bytes = vec![
            // version
            0x12, // work score
            0x00, 0x00, 0x00, 0x00, 0x00, 0x00, 0x00, 123, 0x00, 0x00, 0x00, 0x00, 0x00, 0x00,
            0x01, 200, // proof
            0x92, 0x75, 0xdf, 0x67, 0xa6, 0x8c, 0x87, 0x45, 0xc0, 0xff, 0x97, 0xb4, 0x82, 0x01,
            0xee, 0x6d, 0xb4, 0x47, 0xf7, 0xc9, 0x3b, 0x23, 0xae, 0x24, 0xcd, 0xc2, 0x40, 0x0f,
            0x52, 0xfd, 0xb0, 0x8a, 0x1a, 0x6a, 0xc7, 0xec, 0x71, 0xbf, 0x9c, 0x9c, 0x76, 0xe9,
            0x6e, 0xe4, 0x67, 0x5e, 0xbf, 0xf6, 0x06, 0x25, 0xaf, 0x28, 0x71, 0x85, 0x01, 0x04,
            0x7b, 0xfd, 0x87, 0xb8, 0x10, 0xc2, 0xd2, 0x13, 0x9b, 0x73, 0xc2, 0x3b, 0xd6, 0x9d,
            0xe6, 0x63, 0x60, 0x95, 0x3a, 0x64, 0x2c, 0x2a, 0x33, 0x0a, // parent block
            0x00, 0x00, 0x00, 0x00, 0x00, 0x00, 0x00, 0x00, 0x00, 0x00, 0x00, 0x00, 0x00, 0x00,
            0x00, 0x00, 0x00, 0x00, 0x00, 0x00, 0x00, 0x00, 0x00, 0x00, 0x00, 0x00, 0x00, 0x00,
            0x00, 0x00, 0x00, 0x00, // parent microblock
            0x01, 0x01, 0x01, 0x01, 0x01, 0x01, 0x01, 0x01, 0x01, 0x01, 0x01, 0x01, 0x01, 0x01,
            0x01, 0x01, 0x01, 0x01, 0x01, 0x01, 0x01, 0x01, 0x01, 0x01, 0x01, 0x01, 0x01, 0x01,
            0x01, 0x01, 0x01, 0x01, // parent microblock sequence
            0x00, 0x03, // tx merkle root
            0x02, 0x02, 0x02, 0x02, 0x02, 0x02, 0x02, 0x02, 0x02, 0x02, 0x02, 0x02, 0x02, 0x02,
            0x02, 0x02, 0x02, 0x02, 0x02, 0x02, 0x02, 0x02, 0x02, 0x02, 0x02, 0x02, 0x02, 0x02,
            0x02, 0x02, 0x02, 0x02, // state index root
            0x03, 0x03, 0x03, 0x03, 0x03, 0x03, 0x03, 0x03, 0x03, 0x03, 0x03, 0x03, 0x03, 0x03,
            0x03, 0x03, 0x03, 0x03, 0x03, 0x03, 0x03, 0x03, 0x03, 0x03, 0x03, 0x03, 0x03, 0x03,
            0x03, 0x03, 0x03, 0x03, // public key hash buf
            0x04, 0x04, 0x04, 0x04, 0x04, 0x04, 0x04, 0x04, 0x04, 0x04, 0x04, 0x04, 0x04, 0x04,
            0x04, 0x04, 0x04, 0x04, 0x04, 0x04, // signature list (empty)
            0x00, 0x00, 0x00, 0x00,
        ];

        check_codec_and_corruption::<StacksBlockHeader>(&header, &header_bytes);
    }

    #[test]
    fn codec_stacks_microblock_header() {
        let header = StacksMicroblockHeader {
            version: 0x12,
            sequence: 0x34,
            prev_block: EMPTY_MICROBLOCK_PARENT_HASH.clone(),
            tx_merkle_root: Sha512Trunc256Sum([1u8; 32]),
            miner_signatures: MessageSignatureList::from_single(MessageSignature([2u8; 65])),
        };

        let header_bytes = vec![
            // version
            0x12, // sequence
            0x00, 0x34, // prev block
            0x00, 0x00, 0x00, 0x00, 0x00, 0x00, 0x00, 0x00, 0x00, 0x00, 0x00, 0x00, 0x00, 0x00,
            0x00, 0x00, 0x00, 0x00, 0x00, 0x00, 0x00, 0x00, 0x00, 0x00, 0x00, 0x00, 0x00, 0x00,
            0x00, 0x00, 0x00, 0x00, // tx merkle root
            0x01, 0x01, 0x01, 0x01, 0x01, 0x01, 0x01, 0x01, 0x01, 0x01, 0x01, 0x01, 0x01, 0x01,
            0x01, 0x01, 0x01, 0x01, 0x01, 0x01, 0x01, 0x01, 0x01, 0x01, 0x01, 0x01, 0x01, 0x01,
            0x01, 0x01, 0x01, 0x01, // miner_signatures
            0x00, 0x00, 0x00, 0x01, 0x02, 0x02, 0x02, 0x02, 0x02, 0x02, 0x02, 0x02, 0x02, 0x02,
            0x02, 0x02, 0x02, 0x02, 0x02, 0x02, 0x02, 0x02, 0x02, 0x02, 0x02, 0x02, 0x02, 0x02,
            0x02, 0x02, 0x02, 0x02, 0x02, 0x02, 0x02, 0x02, 0x02, 0x02, 0x02, 0x02, 0x02, 0x02,
            0x02, 0x02, 0x02, 0x02, 0x02, 0x02, 0x02, 0x02, 0x02, 0x02, 0x02, 0x02, 0x02, 0x02,
            0x02, 0x02, 0x02, 0x02, 0x02, 0x02, 0x02, 0x02, 0x02, 0x02, 0x02, 0x02, 0x02,
        ];

        check_codec_and_corruption::<StacksMicroblockHeader>(&header, &header_bytes);
    }

    #[test]
    fn codec_stacks_block() {
        /*
        let proof_bytes = hex_bytes("9275df67a68c8745c0ff97b48201ee6db447f7c93b23ae24cdc2400f52fdb08a1a6ac7ec71bf9c9c76e96ee4675ebff60625af28718501047bfd87b810c2d2139b73c23bd69de66360953a642c2a330a").unwrap();
        let proof = VRFProof::from_bytes(&proof_bytes[..].to_vec()).unwrap();

        let privk = StacksPrivateKey::from_hex("6d430bb91222408e7706c9001cfaeb91b08c2be6d5ac95779ab52c6b431950e001").unwrap();
        let origin_auth = TransactionAuth::Standard(TransactionSpendingCondition::new_singlesig_p2pkh(StacksPublicKey::from_private(&privk)).unwrap());
        let mut tx_coinbase = StacksTransaction::new(TransactionVersion::Mainnet,
                                                     origin_auth.clone(),
                                                     TransactionPayload::Coinbase(CoinbasePayload([0u8; 32])));

        tx_coinbase.anchor_mode = TransactionAnchorMode::OnChainOnly;

        // make a block with each and every kind of transaction
        let mut all_txs = codec_all_transactions(&TransactionVersion::Testnet, 0x80000000, &TransactionAnchorMode::OnChainOnly, &TransactionPostConditionMode::Allow);

        // remove all coinbases, except for an initial coinbase
        let mut txs_anchored = vec![];
        txs_anchored.push(tx_coinbase);

        for tx in all_txs.drain(..) {
            match tx.payload {
                TransactionPayload::Coinbase(_) => {
                    continue;
                },
                _ => {}
            }
            txs_anchored.push(tx);
        }

        let txid_vecs = txs_anchored
            .iter()
            .map(|tx| tx.txid().as_bytes().to_vec())
            .collect();

        let merkle_tree = MerkleTree::<Sha512Trunc256Sum>::new(&txid_vecs);
        let tx_merkle_root = merkle_tree.root();
        let tr = tx_merkle_root.as_bytes().to_vec();

        let work_score = StacksWorkScore {
            burn: 123,
            work: 456
        };

        let parent_header = StacksBlockHeader {
            version: 0x01,
            total_work: StacksWorkScore {
                burn: 234,
                work: 567,
            },
            proof: proof.clone(),
            parent_block: BlockHeaderHash([5u8; 32]),
            parent_microblock: BlockHeaderHash([6u8; 32]),
            parent_microblock_sequence: 4,
            tx_merkle_root: Sha512Trunc256Sum([7u8; 32]),
            state_index_root: TrieHash([8u8; 32]),
            microblock_pubkey_hash: Hash160([9u8; 20])
        };


        let mut block = StacksBlock::from_parent(&parent_header, &parent_microblock_header, txs_anchored.clone(), &work_score, &proof, &TrieHash([2u8; 32]), &Hash160([3u8; 20]));
        block.header.version = 0x24;
        */

        let mut block = make_codec_test_block(100000000);
        block.header.version = 0x24;

        let ph = block.header.parent_block.as_bytes().to_vec();
        let mh = block.header.parent_microblock.as_bytes().to_vec();
        let tr = block.header.tx_merkle_root.as_bytes().to_vec();
        let sr = block.header.state_index_root.as_bytes().to_vec();
        let pk = block.header.microblock_pubkey_hash.as_bytes().to_vec();

        let mut block_bytes = vec![
            // header
            // version
            0x24, // work score (parent work score + current work score)
            0x00, 0x00, 0x00, 0x00, 0x00, 0x00, 0x00, 234, 0x00, 0x00, 0x00, 0x00, 0x00, 0x00,
            0x02, 55, // proof
            0x92, 0x75, 0xdf, 0x67, 0xa6, 0x8c, 0x87, 0x45, 0xc0, 0xff, 0x97, 0xb4, 0x82, 0x01,
            0xee, 0x6d, 0xb4, 0x47, 0xf7, 0xc9, 0x3b, 0x23, 0xae, 0x24, 0xcd, 0xc2, 0x40, 0x0f,
            0x52, 0xfd, 0xb0, 0x8a, 0x1a, 0x6a, 0xc7, 0xec, 0x71, 0xbf, 0x9c, 0x9c, 0x76, 0xe9,
            0x6e, 0xe4, 0x67, 0x5e, 0xbf, 0xf6, 0x06, 0x25, 0xaf, 0x28, 0x71, 0x85, 0x01, 0x04,
            0x7b, 0xfd, 0x87, 0xb8, 0x10, 0xc2, 0xd2, 0x13, 0x9b, 0x73, 0xc2, 0x3b, 0xd6, 0x9d,
            0xe6, 0x63, 0x60, 0x95, 0x3a, 0x64, 0x2c, 0x2a, 0x33, 0x0a, // parent block
            ph[0], ph[1], ph[2], ph[3], ph[4], ph[5], ph[6], ph[7], ph[8], ph[9], ph[10], ph[11],
            ph[12], ph[13], ph[14], ph[15], ph[16], ph[17], ph[18], ph[19], ph[20], ph[21], ph[22],
            ph[23], ph[24], ph[25], ph[26], ph[27], ph[28], ph[29], ph[30], ph[31],
            // parent microblock
            mh[0], mh[1], mh[2], mh[3], mh[4], mh[5], mh[6], mh[7], mh[8], mh[9], mh[10], mh[11],
            mh[12], mh[13], mh[14], mh[15], mh[16], mh[17], mh[18], mh[19], mh[20], mh[21], mh[22],
            mh[23], mh[24], mh[25], mh[26], mh[27], mh[28], mh[29], mh[30], mh[31],
            // parent microblock sequence
            0x00, 0x04, // tx merkle root
            tr[0], tr[1], tr[2], tr[3], tr[4], tr[5], tr[6], tr[7], tr[8], tr[9], tr[10], tr[11],
            tr[12], tr[13], tr[14], tr[15], tr[16], tr[17], tr[18], tr[19], tr[20], tr[21], tr[22],
            tr[23], tr[24], tr[25], tr[26], tr[27], tr[28], tr[29], tr[30], tr[31],
            // state index root
            sr[0], sr[1], sr[2], sr[3], sr[4], sr[5], sr[6], sr[7], sr[8], sr[9], sr[10], sr[11],
            sr[12], sr[13], sr[14], sr[15], sr[16], sr[17], sr[18], sr[19], sr[20], sr[21], sr[22],
            sr[23], sr[24], sr[25], sr[26], sr[27], sr[28], sr[29], sr[30], sr[31],
            // public key hash buf
            pk[0], pk[1], pk[2], pk[3], pk[4], pk[5], pk[6], pk[7], pk[8], pk[9], pk[10], pk[11],
            pk[12], pk[13], pk[14], pk[15], pk[16], pk[17], pk[18], pk[19],
            // signature list
            0x00, 0x00, 0x00, 0x00,
        ];

        check_codec_and_corruption::<StacksBlockHeader>(&block.header, &block_bytes);

        let mut tx_bytes: Vec<u8> = vec![];
        block.txs.consensus_serialize(&mut tx_bytes).unwrap();
        block_bytes.append(&mut tx_bytes);

        eprintln!(
            "block is {} bytes with {} txs",
            block_bytes.len(),
            block.txs.len()
        );
        check_codec_and_corruption::<StacksBlock>(&block, &block_bytes);
    }

    #[test]
    fn codec_stacks_microblock() {
        // make a block with each and every kind of transaction
        let all_txs = codec_all_transactions(
            &TransactionVersion::Testnet,
            0x80000000,
            &TransactionAnchorMode::OffChainOnly,
            &TransactionPostConditionMode::Allow,
        );

        // remove all coinbases
        let mut txs_anchored = vec![];

        for tx in all_txs.iter() {
            match tx.payload {
                TransactionPayload::Coinbase(_) => {
                    continue;
                }
                _ => {}
            }
            txs_anchored.push(tx);
        }

        // make microblocks with 3 transactions each (or fewer)
        for i in 0..(all_txs.len() / 3) {
            let txs = vec![
                all_txs[3 * i].clone(),
                all_txs[3 * i + 1].clone(),
                all_txs[3 * i + 2].clone(),
            ];

            let txid_vecs = txs.iter().map(|tx| tx.txid().as_bytes().to_vec()).collect();

            let merkle_tree = MerkleTree::<Sha512Trunc256Sum>::new(&txid_vecs);
            let tx_merkle_root = merkle_tree.root();
            let tr = tx_merkle_root.as_bytes().to_vec();

            let header = StacksMicroblockHeader {
                version: 0x12,
                sequence: 0x34,
                prev_block: EMPTY_MICROBLOCK_PARENT_HASH.clone(),
                tx_merkle_root: tx_merkle_root,
                miner_signatures: MessageSignatureList::from_single(MessageSignature([
                    0x00, 0x35, 0x44, 0x45, 0xa1, 0xdc, 0x98, 0xa1, 0xbd, 0x27, 0x98, 0x4d, 0xbe,
                    0x69, 0x97, 0x9a, 0x5c, 0xd7, 0x78, 0x86, 0xb4, 0xd9, 0x13, 0x4a, 0xf5, 0xc4,
                    0x0e, 0x63, 0x4d, 0x96, 0xe1, 0xcb, 0x44, 0x5b, 0x97, 0xde, 0x5b, 0x63, 0x25,
                    0x82, 0xd3, 0x17, 0x04, 0xf8, 0x67, 0x06, 0xa7, 0x80, 0x88, 0x6e, 0x6e, 0x38,
                    0x1b, 0xfe, 0xd6, 0x52, 0x28, 0x26, 0x73, 0x58, 0x26, 0x2d, 0x20, 0x3f, 0xe6,
                ])),
            };

            let mut block_bytes = vec![
                // header
                // version
                0x12, // sequence
                0x00, 0x34, // prev block
                0x00, 0x00, 0x00, 0x00, 0x00, 0x00, 0x00, 0x00, 0x00, 0x00, 0x00, 0x00, 0x00, 0x00,
                0x00, 0x00, 0x00, 0x00, 0x00, 0x00, 0x00, 0x00, 0x00, 0x00, 0x00, 0x00, 0x00, 0x00,
                0x00, 0x00, 0x00, 0x00, // tx merkle root
                tr[0], tr[1], tr[2], tr[3], tr[4], tr[5], tr[6], tr[7], tr[8], tr[9], tr[10],
                tr[11], tr[12], tr[13], tr[14], tr[15], tr[16], tr[17], tr[18], tr[19], tr[20],
                tr[21], tr[22], tr[23], tr[24], tr[25], tr[26], tr[27], tr[28], tr[29], tr[30],
                tr[31], // miner_signatures
                0x00, 0x00, 0x00, 0x01, 0x00, 0x35, 0x44, 0x45, 0xa1, 0xdc, 0x98, 0xa1, 0xbd, 0x27,
                0x98, 0x4d, 0xbe, 0x69, 0x97, 0x9a, 0x5c, 0xd7, 0x78, 0x86, 0xb4, 0xd9, 0x13, 0x4a,
                0xf5, 0xc4, 0x0e, 0x63, 0x4d, 0x96, 0xe1, 0xcb, 0x44, 0x5b, 0x97, 0xde, 0x5b, 0x63,
                0x25, 0x82, 0xd3, 0x17, 0x04, 0xf8, 0x67, 0x06, 0xa7, 0x80, 0x88, 0x6e, 0x6e, 0x38,
                0x1b, 0xfe, 0xd6, 0x52, 0x28, 0x26, 0x73, 0x58, 0x26, 0x2d, 0x20, 0x3f, 0xe6,
            ];

            let mut tx_bytes: Vec<u8> = vec![];
            txs.consensus_serialize(&mut tx_bytes).unwrap();
            block_bytes.append(&mut tx_bytes);

            let mblock = StacksMicroblock {
                header: header,
                txs: txs,
            };

            check_codec_and_corruption::<StacksMicroblock>(&mblock, &block_bytes);
        }
    }

    #[test]
    fn stacks_microblock_sign_verify() {
        let privk = StacksPrivateKey::from_hex(
            "6d430bb91222408e7706c9001cfaeb91b08c2be6d5ac95779ab52c6b431950e001",
        )
        .unwrap();
        let mut mblock_header = StacksMicroblockHeader {
            version: 0x12,
            sequence: 0x34,
            prev_block: EMPTY_MICROBLOCK_PARENT_HASH.clone(),
            tx_merkle_root: Sha512Trunc256Sum([0u8; 32]),
            miner_signatures: MessageSignatureList::empty(),
        };

        let pubk = StacksPublicKey::from_private(&privk);
        let pubkh = Hash160::from_node_public_key(&pubk);

        mblock_header.sign(&privk).unwrap();
        mblock_header.verify(&pubkh).unwrap();
    }

    #[test]
    fn stacks_microblock_sign_verify_uncompressed() {
        let privk = StacksPrivateKey::from_hex(
            "6d430bb91222408e7706c9001cfaeb91b08c2be6d5ac95779ab52c6b431950e0",
        )
        .unwrap();
        let mut mblock_header = StacksMicroblockHeader {
            version: 0x12,
            sequence: 0x34,
            prev_block: EMPTY_MICROBLOCK_PARENT_HASH.clone(),
            tx_merkle_root: Sha512Trunc256Sum([0u8; 32]),
            miner_signatures: MessageSignatureList::empty(),
        };

        let mut pubk = StacksPublicKey::from_private(&privk);
        pubk.set_compressed(false);

        let mut pubk_compressed = StacksPublicKey::from_private(&privk);
        pubk_compressed.set_compressed(true);

        let pubkh = Hash160::from_data(&pubk.to_bytes());
        let pubkh_compressed = Hash160::from_data(&pubk_compressed.to_bytes());

        mblock_header.sign(&privk).unwrap();
        mblock_header.verify(&pubkh).unwrap_err();
        mblock_header.verify(&pubkh_compressed).unwrap();
    }

    #[test]
    fn stacks_header_validate_burnchain() {
        let mut header = StacksBlockHeader {
            version: 0x01,
            total_work: StacksWorkScore {
                burn: 234,
                work: 567,
            },
            proof: VRFProof::empty(),
            parent_block: BlockHeaderHash([5u8; 32]),
            parent_microblock: BlockHeaderHash([6u8; 32]),
            parent_microblock_sequence: 4,
            tx_merkle_root: Sha512Trunc256Sum([7u8; 32]),
            state_index_root: TrieHash([8u8; 32]),
            microblock_pubkey_hash: Hash160([9u8; 20]),
            miner_signatures: MessageSignatureList::empty(),
        };

        let mut burn_chain_tip = BlockSnapshot::initial(122, &BurnchainHeaderHash([3u8; 32]), 0);
        let mut stacks_chain_tip = BlockSnapshot::initial(122, &BurnchainHeaderHash([3u8; 32]), 1);
        let sortition_chain_tip = BlockSnapshot::initial(122, &BurnchainHeaderHash([3u8; 32]), 2);

        let mut block_commit = LeaderBlockCommitOp {
            block_header_hash: header.block_hash(),
            txid: Txid::from_bytes_be(
                &hex_bytes("3c07a0a93360bc85047bbaadd49e30c8af770f73a37e10fec400174d2e5f27cf")
                    .unwrap(),
            )
            .unwrap(),
            burn_header_hash: BurnchainHeaderHash([0xff; 32]),
        };

        burn_chain_tip.winning_stacks_block_hash = header.block_hash();
        burn_chain_tip.winning_block_txid = block_commit.txid.clone();

        stacks_chain_tip.winning_stacks_block_hash = header.parent_block.clone();
        stacks_chain_tip.total_burn = header.total_work.burn;

        // should fail due to bad commit
        header.version += 1;
        assert!(header
            .validate_burnchain(&burn_chain_tip, &block_commit,)
            .unwrap_err()
            .to_string()
            .find("invalid commit")
            .is_some());
    }

    #[test]
    fn stacks_block_invalid() {
        let header = StacksBlockHeader {
            version: 0x01,
            total_work: StacksWorkScore {
                burn: 234,
                work: 567,
            },
            proof: VRFProof::empty(),
            parent_block: BlockHeaderHash([5u8; 32]),
            parent_microblock: BlockHeaderHash([6u8; 32]),
            parent_microblock_sequence: 4,
            tx_merkle_root: Sha512Trunc256Sum([7u8; 32]),
            state_index_root: TrieHash([8u8; 32]),
            microblock_pubkey_hash: Hash160([9u8; 20]),
            miner_signatures: MessageSignatureList::empty(),
        };

        let privk = StacksPrivateKey::from_hex(
            "6d430bb91222408e7706c9001cfaeb91b08c2be6d5ac95779ab52c6b431950e001",
        )
        .unwrap();
        let origin_auth = TransactionAuth::Standard(
            TransactionSpendingCondition::new_singlesig_p2pkh(StacksPublicKey::from_private(
                &privk,
            ))
            .unwrap(),
        );
        let tx_coinbase = StacksTransaction::new(
            TransactionVersion::Testnet,
            origin_auth.clone(),
            TransactionPayload::Coinbase(CoinbasePayload([0u8; 32])),
        );

        let tx_coinbase_2 = StacksTransaction::new(
            TransactionVersion::Testnet,
            origin_auth.clone(),
            TransactionPayload::Coinbase(CoinbasePayload([1u8; 32])),
        );

        let mut tx_invalid_coinbase = tx_coinbase.clone();
        tx_invalid_coinbase.anchor_mode = TransactionAnchorMode::OffChainOnly;

        let stx_address = StacksAddress {
            version: 0,
            bytes: Hash160([0u8; 20]),
        };
        let mut tx_invalid_anchor = StacksTransaction::new(
            TransactionVersion::Testnet,
            origin_auth.clone(),
            TransactionPayload::TokenTransfer(
                stx_address.into(),
                123,
                TokenTransferMemo([1u8; 34]),
            ),
        );

        tx_invalid_anchor.anchor_mode = TransactionAnchorMode::OffChainOnly;

        let mut tx_dup = tx_invalid_anchor.clone();
        tx_dup.anchor_mode = TransactionAnchorMode::OnChainOnly;

        let txs_bad_coinbase = vec![tx_invalid_coinbase.clone()];
        let txs_no_coinbase = vec![tx_dup.clone()];
        let txs_multiple_coinbases = vec![tx_coinbase.clone(), tx_coinbase_2.clone()];
        let txs_bad_anchor = vec![tx_coinbase.clone(), tx_invalid_anchor.clone()];
        let txs_dup = vec![tx_coinbase.clone(), tx_dup.clone(), tx_dup.clone()];

        let get_tx_root = |txs: &Vec<StacksTransaction>| {
            let txid_vecs = txs.iter().map(|tx| tx.txid().as_bytes().to_vec()).collect();

            let merkle_tree = MerkleTree::<Sha512Trunc256Sum>::new(&txid_vecs);
            let tx_merkle_root = merkle_tree.root();
            tx_merkle_root
        };

        let mut block_header_no_coinbase = header.clone();
        block_header_no_coinbase.tx_merkle_root = get_tx_root(&txs_no_coinbase);

        let mut block_header_multiple_coinbase = header.clone();
        block_header_multiple_coinbase.tx_merkle_root = get_tx_root(&txs_multiple_coinbases);

        let mut block_header_invalid_coinbase = header.clone();
        block_header_invalid_coinbase.tx_merkle_root = get_tx_root(&txs_bad_coinbase);

        let mut block_header_invalid_anchor = header.clone();
        block_header_invalid_anchor.tx_merkle_root = get_tx_root(&txs_bad_anchor);

        let mut block_header_dup_tx = header.clone();
        block_header_dup_tx.tx_merkle_root = get_tx_root(&txs_dup);

        let mut block_header_empty = header.clone();
        block_header_empty.tx_merkle_root = get_tx_root(&vec![]);

        let invalid_blocks = vec![
            (
                StacksBlock {
                    header: block_header_no_coinbase,
                    txs: txs_no_coinbase,
                },
                "no coinbase found",
            ),
            (
                StacksBlock {
                    header: block_header_multiple_coinbase,
                    txs: txs_multiple_coinbases,
                },
                "multiple coinbases found",
            ),
            (
                StacksBlock {
                    header: block_header_invalid_anchor,
                    txs: txs_bad_anchor,
                },
                "Found offchain-only transaction",
            ),
            (
                StacksBlock {
                    header: block_header_dup_tx,
                    txs: txs_dup,
                },
                "found duplicate transaction",
            ),
            (
                StacksBlock {
                    header: block_header_empty,
                    txs: vec![],
                },
                "zero transactions",
            ),
        ];
        for (ref block, ref msg) in invalid_blocks.iter() {
            let mut bytes: Vec<u8> = vec![];
            block.consensus_serialize(&mut bytes).unwrap();
            assert!(StacksBlock::consensus_deserialize(&mut &bytes[..])
                .unwrap_err()
                .to_string()
                .find(msg)
                .is_some());
        }
    }

    #[test]
    fn stacks_microblock_invalid() {
        let header = StacksMicroblockHeader {
            version: 0x12,
            sequence: 0x34,
            prev_block: EMPTY_MICROBLOCK_PARENT_HASH.clone(),
            tx_merkle_root: Sha512Trunc256Sum([0u8; 32]),
            miner_signatures: MessageSignatureList::empty(),
        };

        let privk = StacksPrivateKey::from_hex(
            "6d430bb91222408e7706c9001cfaeb91b08c2be6d5ac95779ab52c6b431950e001",
        )
        .unwrap();
        let origin_auth = TransactionAuth::Standard(
            TransactionSpendingCondition::new_singlesig_p2pkh(StacksPublicKey::from_private(
                &privk,
            ))
            .unwrap(),
        );
        let tx_coinbase = StacksTransaction::new(
            TransactionVersion::Testnet,
            origin_auth.clone(),
            TransactionPayload::Coinbase(CoinbasePayload([0u8; 32])),
        );

        let mut tx_coinbase_offchain = tx_coinbase.clone();
        tx_coinbase_offchain.anchor_mode = TransactionAnchorMode::OffChainOnly;

        let stx_address = StacksAddress {
            version: 0,
            bytes: Hash160([0u8; 20]),
        };
        let mut tx_invalid_anchor = StacksTransaction::new(
            TransactionVersion::Testnet,
            origin_auth.clone(),
            TransactionPayload::TokenTransfer(
                stx_address.into(),
                123,
                TokenTransferMemo([1u8; 34]),
            ),
        );

        tx_invalid_anchor.anchor_mode = TransactionAnchorMode::OnChainOnly;

        let mut tx_dup = tx_invalid_anchor.clone();
        tx_dup.anchor_mode = TransactionAnchorMode::OffChainOnly;

        let txs_coinbase = vec![tx_coinbase.clone()];
        let txs_offchain_coinbase = vec![tx_coinbase_offchain.clone()];
        let txs_bad_anchor = vec![tx_invalid_anchor.clone()];
        let txs_dup = vec![tx_dup.clone(), tx_dup.clone()];

        let get_tx_root = |txs: &Vec<StacksTransaction>| {
            let txid_vecs = txs.iter().map(|tx| tx.txid().as_bytes().to_vec()).collect();

            let merkle_tree = MerkleTree::<Sha512Trunc256Sum>::new(&txid_vecs);
            let tx_merkle_root = merkle_tree.root();
            tx_merkle_root
        };

        let mut block_header_coinbase = header.clone();
        block_header_coinbase.tx_merkle_root = get_tx_root(&txs_coinbase);

        let mut block_header_offchain_coinbase = header.clone();
        block_header_offchain_coinbase.tx_merkle_root = get_tx_root(&txs_coinbase);

        let mut block_header_invalid_anchor = header.clone();
        block_header_invalid_anchor.tx_merkle_root = get_tx_root(&txs_bad_anchor);

        let mut block_header_dup_tx = header.clone();
        block_header_dup_tx.tx_merkle_root = get_tx_root(&txs_dup);

        let mut block_header_empty = header.clone();
        block_header_empty.tx_merkle_root = get_tx_root(&vec![]);

        let invalid_blocks = vec![
            (
                StacksMicroblock {
                    header: block_header_offchain_coinbase,
                    txs: txs_offchain_coinbase,
                },
                "invalid anchor mode for Coinbase",
            ),
            (
                StacksMicroblock {
                    header: block_header_coinbase,
                    txs: txs_coinbase,
                },
                "found on-chain-only transaction",
            ),
            (
                StacksMicroblock {
                    header: block_header_invalid_anchor,
                    txs: txs_bad_anchor,
                },
                "found on-chain-only transaction",
            ),
            (
                StacksMicroblock {
                    header: block_header_dup_tx,
                    txs: txs_dup,
                },
                "duplicate transaction",
            ),
            (
                StacksMicroblock {
                    header: block_header_empty,
                    txs: vec![],
                },
                "zero transactions",
            ),
        ];
        for (ref block, ref msg) in invalid_blocks.iter() {
            let mut bytes: Vec<u8> = vec![];
            block.consensus_serialize(&mut bytes).unwrap();
            assert!(StacksMicroblock::consensus_deserialize(&mut &bytes[..])
                .unwrap_err()
                .to_string()
                .find(msg)
                .is_some());
        }
    }

    // TODO:
    // * size limits
}<|MERGE_RESOLUTION|>--- conflicted
+++ resolved
@@ -44,61 +44,8 @@
 use crate::types::chainstate::StacksBlockId;
 use crate::types::chainstate::TrieHash;
 use crate::types::chainstate::{BlockHeaderHash, StacksWorkScore, VRFSeed};
-<<<<<<< HEAD
-use crate::types::chainstate::{StacksBlockHeader, StacksBlockId, StacksMicroblockHeader};
-use crate::types::proof::TrieHash;
-use chainstate::stacks::db::blocks::MessageSignatureList;
-
-impl StacksMessageCodec for VRFProof {
-    fn consensus_serialize<W: Write>(&self, fd: &mut W) -> Result<(), codec_error> {
-        fd.write_all(&self.to_bytes())
-            .map_err(codec_error::WriteError)
-    }
-
-    fn consensus_deserialize<R: Read>(fd: &mut R) -> Result<VRFProof, codec_error> {
-        let mut bytes = [0u8; VRF_PROOF_ENCODED_SIZE as usize];
-        fd.read_exact(&mut bytes).map_err(codec_error::ReadError)?;
-        let res = VRFProof::from_slice(&bytes).ok_or(codec_error::DeserializeError(
-            "Failed to parse VRF proof".to_string(),
-        ))?;
-
-        Ok(res)
-    }
-}
-
-impl StacksMessageCodec for StacksWorkScore {
-    fn consensus_serialize<W: Write>(&self, fd: &mut W) -> Result<(), codec_error> {
-        write_next(fd, &self.burn)?;
-        write_next(fd, &self.work)?;
-        Ok(())
-    }
-
-    fn consensus_deserialize<R: Read>(fd: &mut R) -> Result<StacksWorkScore, codec_error> {
-        let burn = read_next(fd)?;
-        let work = read_next(fd)?;
-
-        Ok(StacksWorkScore { burn, work })
-    }
-}
-
-impl StacksWorkScore {
-    /// Stacks work score for the first-mined block
-    pub fn initial() -> StacksWorkScore {
-        StacksWorkScore {
-            burn: 0,
-            work: 1, // block 0 is the boot code
-        }
-    }
-
-    /// Stacks work score for the boot code block
-    pub fn genesis() -> StacksWorkScore {
-        StacksWorkScore { burn: 0, work: 0 }
-    }
-}
-=======
 use chainstate::stacks::StacksBlockHeader;
 use chainstate::stacks::StacksMicroblockHeader;
->>>>>>> f62ef2e8
 
 impl StacksMessageCodec for StacksBlockHeader {
     fn consensus_serialize<W: Write>(&self, fd: &mut W) -> Result<(), codec_error> {
