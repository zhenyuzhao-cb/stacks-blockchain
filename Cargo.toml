[package]
name = "blockstack-core"
version = "0.0.1"
authors = ["Jude Nelson <jude@blockstack.com>", "Aaron Blankstein <aaron@blockstack.com>"]
license = "GPLv3"
homepage = "https://github.com/blockstack/blockstack-core"
repository = "https://github.com/blockstack/blockstack-core"
description = "Reference implementation of Blockstack Core"
keywords = [ "bitcoin", "crypto", "blockstack", "decentralized", "dapps", "blockchain" ]
readme = "README.md"

[lib]
name = "blockstack_lib"
path = "src/lib.rs"

[[bin]]
name = "blockstack-core"
path = "src/main.rs"

[[bin]]
name = "clarity-cli"
path = "src/clarity_cli.rs"

[[bin]]
name = "blockstack-cli"
path = "src/blockstack_cli.rs"

[[bench]]
name = "marf_bench"
harness = false

[dependencies]
byteorder = "1.1"
rust-ini = "0.13"
rand = "=0.7.2"
serde = "1"
serde_derive = "1"
sha3 = "0.8.2"
ripemd160 = "0.8.0"
regex = "1"
mio = "0.6"
libc = "0.2"
lazy_static = "1.4.0"
toml = "0.5.6"
url = "2.1.1" 
<<<<<<< HEAD
=======
sha2 = { version = "0.8.0", optional = true }
sha2-asm = { version="0.5.3", optional = true }
>>>>>>> b0a90008

[dependencies.serde_json]
version = "1.0"
features = ["arbitrary_precision"]

[dependencies.secp256k1]
version = "0.11.5"
features = ["serde"]

[dependencies.rusqlite]
version = "=0.16.0"
features = ["blob", "i128_blob", "bundled"]

[dependencies.ed25519-dalek]
version = "=1.0.0-pre.3"
features = ["serde"]

[dependencies.curve25519-dalek]
version = "=2.0.0"
features = ["serde"]

[dependencies.time]
version = "0.2.1"
features = ["std"]

[dev-dependencies]
assert-json-diff = "1.0.0"
criterion = "0.3"
<<<<<<< HEAD
reqwest = { version = "0.10", features = ["blocking", "json"] }
=======

[features]
developer-mode = []
asm = ["sha2", "sha2-asm"]
aarch64 = ["developer-mode", "sha2"]
default = ["developer-mode", "asm"]
>>>>>>> b0a90008
<|MERGE_RESOLUTION|>--- conflicted
+++ resolved
@@ -43,11 +43,8 @@
 lazy_static = "1.4.0"
 toml = "0.5.6"
 url = "2.1.1" 
-<<<<<<< HEAD
-=======
 sha2 = { version = "0.8.0", optional = true }
 sha2-asm = { version="0.5.3", optional = true }
->>>>>>> b0a90008
 
 [dependencies.serde_json]
 version = "1.0"
@@ -76,13 +73,10 @@
 [dev-dependencies]
 assert-json-diff = "1.0.0"
 criterion = "0.3"
-<<<<<<< HEAD
 reqwest = { version = "0.10", features = ["blocking", "json"] }
-=======
 
 [features]
 developer-mode = []
 asm = ["sha2", "sha2-asm"]
 aarch64 = ["developer-mode", "sha2"]
-default = ["developer-mode", "asm"]
->>>>>>> b0a90008
+default = ["developer-mode", "asm"]