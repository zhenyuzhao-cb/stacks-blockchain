--- conflicted
+++ resolved
@@ -480,17 +480,6 @@
 
         PRIMARY KEY(sortition_id)
     );"#,
-<<<<<<< HEAD
-    "CREATE INDEX snapshots_block_hashes ON snapshots(block_height,index_root,winning_stacks_block_hash);",
-    "CREATE INDEX snapshots_block_stacks_hashes ON snapshots(num_sortitions,index_root,winning_stacks_block_hash);",
-    "CREATE INDEX snapshots_block_heights ON snapshots(burn_header_hash,block_height);",
-    "CREATE INDEX snapshots_block_winning_hash ON snapshots(winning_stacks_block_hash);",
-    "CREATE INDEX block_arrivals ON snapshots(arrival_index,burn_header_hash);",
-    "CREATE INDEX arrival_indexes ON snapshots(arrival_index);",
-    "CREATE INDEX stacks_block_acceptance ON snapshots(stacks_block_accepted);",
-    "CREATE INDEX stacks_block_height ON snapshots(stacks_block_height);",
-=======
->>>>>>> 035fb126
     r#"
     CREATE TABLE snapshot_transition_ops(
       sortition_id TEXT PRIMARY KEY,
@@ -2298,14 +2287,10 @@
         first_burn_header_timestamp: u64,
         epochs_ref: &[StacksEpoch],
     ) -> Result<(), db_error> {
-<<<<<<< HEAD
         debug!(
             "Instantiate SortDB: first block is {},{}",
             first_block_height, first_burn_header_hash
         );
-=======
-        debug!("Instantiate sortition DB");
->>>>>>> 035fb126
 
         sql_pragma(self.conn(), "journal_mode", &"WAL")?;
         sql_pragma(self.conn(), "foreign_keys", &true)?;
@@ -2472,7 +2457,7 @@
         query_rows(self.conn(), qry, NO_PARAMS)
     }
 
-<<<<<<< HEAD
+    /// Get all snapshots for a burn block hash, even if they're not on the canonical PoX fork.
     pub fn get_all_snapshots_for_burn_block(
         conn: &DBConn,
         bhh: &BurnchainHeaderHash,
@@ -2495,7 +2480,8 @@
         } else {
             Ok(None)
         }
-=======
+    }
+
     /// Get the schema version of a sortition DB, given the path to it.
     /// Returns the version string, if it exists
     pub fn get_db_version_from_path(path: &str) -> Result<Option<String>, db_error> {
@@ -2632,7 +2618,6 @@
             tx.commit()?;
         }
         Ok(())
->>>>>>> 035fb126
     }
 }
 
@@ -3725,7 +3710,6 @@
         query_row(conn, sql, args)
     }
 
-<<<<<<< HEAD
     /// Get all sortition IDs at the given burnchain block height (including ones that aren't on
     /// the canonical PoX fork)
     pub fn get_sortition_ids_at_height(
@@ -3737,7 +3721,8 @@
             "SELECT sortition_id FROM snapshots WHERE block_height = ?1",
             &[&u64_to_sql(height)?],
         )
-=======
+    }
+
     /// Get all StacksEpochs, in order by ascending start height
     pub fn get_stacks_epochs(conn: &DBConn) -> Result<Vec<StacksEpoch>, db_error> {
         let sql = "SELECT * FROM epochs ORDER BY start_block_height ASC";
@@ -3751,7 +3736,6 @@
         let sql = "SELECT * FROM epochs WHERE epoch_id = ?1 LIMIT 1";
         let args: &[&dyn ToSql] = &[&(*epoch_id as u32)];
         query_row(conn, sql, args)
->>>>>>> 035fb126
     }
 }
 
