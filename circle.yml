--- conflicted
+++ resolved
@@ -72,8 +72,7 @@
       - run:
           no_output_timeout: 200m
           command: |
-<<<<<<< HEAD
-            bash <(curl -s https://codecov.io/bash) -f lcov.info;
+            cargo test --workspace && cargo test -- --ignored --test-threads 1
   build-docker:
     executor: docker-publisher
     steps:
@@ -110,9 +109,6 @@
                docker tag $IMAGE_NAME:latest $IMAGE_NAME:test-deploy
                docker push $IMAGE_NAME:test-deploy
             fi
-=======
-            cargo test --workspace && cargo test -- --ignored --test-threads 1
->>>>>>> 3533196e
 workflows:
   version: 2
   build-deploy:
@@ -120,30 +116,23 @@
       - unit_tests
       - test_demo
       - deploy
-<<<<<<< HEAD
       - build-docker:
           requires:
-            - cargo_tests
-=======
+            - unit_tests
       - all_tests:
->>>>>>> 3533196e
           filters:
             branches:
               only:
                 - master
-<<<<<<< HEAD
-                - feature/docker-deploy
+                - /.*net.*/
+                - /.*marf.*/
+                - feature/ignore-slow-serial-tests
       - push-docker-tags:
           requires:
-            - cargo_tests
+            - unit_tests
             - build-docker
           filters:
             branches:
               only:
                 - master
-                - feature/docker-deploy
-=======
-                - /.*net.*/
-                - /.*marf.*/
-                - feature/ignore-slow-serial-tests
->>>>>>> 3533196e
+                - feature/docker-deploy